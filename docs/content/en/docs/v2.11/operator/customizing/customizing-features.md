--- conflicted
+++ resolved
@@ -77,41 +77,7 @@
       --type='json' \
       -p="[{'op':'add','path':'/spec/kf/config/secrets','value':{'controllerCACerts':{'name':'<var>cacerts</var>'}}}]"
     ```
-<<<<<<< HEAD
 
-## Set buildpacks using git tags
-
-Buildpacks can support pinning by using git tags instead of automatically sourcing the latest buildpack from a git repository.
-
-{{< note >}}Buildpacks can be added using the `kfsystem` operator and `kubectl patch`.{{< /note >}}
-
-Add a new buildpack as follows and use a git tag to specify which version of the buildpack the app should use. Otherwise the buildpack will default to the latest version.
-
-For example, to pin Golang buildpack version 1.9.49 do:
-
-```sh
-kubectl patch \
-kfsystem kfsystem \
---type='json' \
- -p='[{"op":"add","path":"data/spec/kf/config/spaceBuildpacksV2","value":[{"name":"go_buildpack_v1.9.49","url":"https://github.com/cloudfoundry/go-buildpack.git#v1.9.49"}]}]'
-```
-
-This command will add the following to the config-defaults configmaps resource:
-
-```sh
-data:
-  SpaceBuildpacksV2: |
-    - name: go_buildpack_v1.9.48
-      url: https://github.com/cloudfoundry/go-buildpack.git#v1.9.49
-```
-
-The `kubectl patch` command will replace all the existing buildpacks in the config-defaults configmaps. If the user would like the existing buildpacks to remain, these too need to be included in the command.
-
-To get the list of existing buildpacks in the configmaps run the following command:
-
-```sh
-kubectl describe configmaps config-defaults -n kf
-=======
 ## Set CPU minimums and ratios
 
 Application default CPU ratios and minimums can be set in the operator.
@@ -149,5 +115,38 @@
     kfsystem kfsystem \
     --type='json' \
     -p="[{'op':'add','path':'/spec/kf/config/appCPUPerGBOfRAM','value':'<var>250m</var>'}]"
->>>>>>> aec275f8
+```
+
+## Set buildpacks using git tags
+
+Buildpacks can support pinning by using git tags instead of automatically sourcing the latest buildpack from a git repository.
+
+{{< note >}}Buildpacks can be added using the `kfsystem` operator and `kubectl patch`.{{< /note >}}
+
+Add a new buildpack as follows and use a git tag to specify which version of the buildpack the app should use. Otherwise the buildpack will default to the latest version.
+
+For example, to pin Golang buildpack version 1.9.49 do:
+
+```sh
+kubectl patch \
+kfsystem kfsystem \
+--type='json' \
+ -p='[{"op":"add","path":"data/spec/kf/config/spaceBuildpacksV2","value":[{"name":"go_buildpack_v1.9.49","url":"https://github.com/cloudfoundry/go-buildpack.git#v1.9.49"}]}]'
+```
+
+This command will add the following to the config-defaults configmaps resource:
+
+```sh
+data:
+  SpaceBuildpacksV2: |
+    - name: go_buildpack_v1.9.49
+      url: https://github.com/cloudfoundry/go-buildpack.git#v1.9.49
+```
+
+The `kubectl patch` command will replace all the existing buildpacks in the config-defaults configmaps. If the user would like the existing buildpacks to remain, these too need to be included in the command.
+
+To get the list of existing buildpacks in the configmaps run the following command:
+
+```sh
+kubectl describe configmaps config-defaults -n kf
 ```
--- conflicted
+++ resolved
@@ -32,12 +32,9 @@
   -c, --command string              Startup command for the app, this overrides the default command specified by the web process.
       --container-registry string   Container registry to push sources to. Required for buildpack builds not targeting a Kf space.
       --docker-image string         Docker image to deploy.
-<<<<<<< HEAD
       --dockerfile string           Path to the Dockerfile to build. Relative to the source root.
-=======
       --enable-http2                Setup the container to allow application to use HTTP2 and gRPC.
       --entrypoint string           Overwrite the default entrypoint of the image. Can't be used with the command flag.
->>>>>>> e3cf55ab
   -e, --env stringArray             Set environment variables. Multiple can be set by using the flag multiple times (e.g., NAME=VALUE).
   -u, --health-check-type string    Application health check type (http or port, default: port)
   -h, --help                        help for push

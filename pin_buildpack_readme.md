# How to add specific buildPacks to your kf app manifest file

## Description

Buildpacks can support pinning by get tags instead of automatically sourcing the latest buildpack from a git repository.

## Instructions

Note: If a space was created before doing this process, then the space will not automatically update itself. It's recommended to carry out this process before creating the space

Create a new file that includes the existing buildPacks, as well as the new buildPacks and tags that are to be included

`touch patch-file.yaml`

Add new buildPacks as follows and use a git tag to specify which version of the buildPacks the app should use, if not the latest

For example from the Go buildpack which can be found here https://github.com/cloudfoundry/go-buildpack a user can specify a tag using the following format:

url: https://github.com/cloudfoundry/go-buildpack.git#v1.9.48

Populate the patch-file.yaml using the following format

```
data:
  buildpacksV2: |
    - name: [buildpack name]
      url: [buildpack url, specifying tag if appropriate]
```
For example, to pin Golang buildpack to version 1.9.48 
```
data:
  buildpacksV2: |
    - name: go_buildpack_v1.9.48
      url: https://github.com/cloudfoundry/go-buildpack.git#v1.9.48
```

Use kubectl to apply the changes from that patch file directly to the existing `./config/config-defaults.yaml` file 

`kubectl patch configmap config-defaults --patch-file ./patch-file.yaml`

Note: 
1. The configmap name in this case is config-defaults
<<<<<<< HEAD
2. Applying the patch-file.yaml file will replace all the buildPacks under data/buildpacksV2 path which means you have to add all the buildPacks your spaces and apps will be needing.
=======
2. Applying the patch-file.yaml file will replace all the buildpacks under data/buildpacksV2 path which means you have to add all the buildpacks your spaces and apps will be needing
>>>>>>> 26b5cdca

To check the config map has been successfully updated run 

`kubectl describe configmap config-defaults -n kf`

<<<<<<< HEAD
Here you should see the amended list of buildPacks under data/buildpacksV2, newly created spaces will have the updated buildPacks.
=======
Here you should see the amended list of buildpacks under data/buildpacksV2, newly created spaces will have the updated buildpacks
>>>>>>> 26b5cdca
<|MERGE_RESOLUTION|>--- conflicted
+++ resolved
@@ -40,18 +40,10 @@
 
 Note: 
 1. The configmap name in this case is config-defaults
-<<<<<<< HEAD
 2. Applying the patch-file.yaml file will replace all the buildPacks under data/buildpacksV2 path which means you have to add all the buildPacks your spaces and apps will be needing.
-=======
-2. Applying the patch-file.yaml file will replace all the buildpacks under data/buildpacksV2 path which means you have to add all the buildpacks your spaces and apps will be needing
->>>>>>> 26b5cdca
 
 To check the config map has been successfully updated run 
 
 `kubectl describe configmap config-defaults -n kf`
 
-<<<<<<< HEAD
-Here you should see the amended list of buildPacks under data/buildpacksV2, newly created spaces will have the updated buildPacks.
-=======
-Here you should see the amended list of buildpacks under data/buildpacksV2, newly created spaces will have the updated buildpacks
->>>>>>> 26b5cdca
+Here you should see the amended list of buildPacks under data/buildpacksV2, newly created spaces will have the updated buildPacks.
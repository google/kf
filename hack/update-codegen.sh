#!/usr/bin/env sh

# Copyright 2019 Google LLC
#
# Licensed under the Apache License, Version 2.0 (the "License");
# you may not use this file except in compliance with the License.
# You may obtain a copy of the License at
#
#     https://www.apache.org/licenses/LICENSE-2.0
#
# Unless required by applicable law or agreed to in writing, software
# distributed under the License is distributed on an "AS IS" BASIS,
# WITHOUT WARRANTIES OR CONDITIONS OF ANY KIND, either express or implied.
# See the License for the specific language governing permissions and
# limitations under the License.

set -eu

GENERATOR_FLAGS=""

while getopts "v" opt; do
  case $opt in
    v)
      echo "WOW"
      set -x
      GENERATOR_FLAGS="-v 5 ${GENERATOR_FLAGS}"
      ;;
  esac
done

ROOT_PACKAGE="github.com/GoogleCloudPlatform/kf"
PACKAGE_LOCATION="$(go env GOPATH)/src/$ROOT_PACKAGE"
CUSTOM_RESOURCE_NAME="kf"
CUSTOM_RESOURCE_VERSION="v1alpha1"

export GO111MODULE=off

if [ ! -d "$PACKAGE_LOCATION" ]; then
  echo "Cannot find go package $ROOT_PACKAGE" 1>&2
  exit 1
fi

if [ "$(realpath $PACKAGE_LOCATION)" != "$(git rev-parse --show-toplevel)" ]; then
    echo "The generator scripts aren't go module compatible (yet)." 1>&2
    exit 1
fi

root_dir=$(git rev-parse --show-toplevel)

<<<<<<< HEAD
if [[ ! -d $(go env GOPATH)/src/k8s.io/code-generator ]] || [[ ! -d $(go env GOPATH)/src/k8s.io/code-generator ]]; then
  echo Some required packages are missing. Run ./hack/setup-codegen.sh first 1>&2
  exit 1
fi

cd $(go env GOPATH)/src/k8s.io/code-generator
=======
# retrieve the code-generator scripts and bins
go get -u k8s.io/code-generator/...
pushd $(go env GOPATH)/src/k8s.io/code-generator
>>>>>>> d188338e

# run the code-generator entrypoint script
./generate-groups.sh all "$ROOT_PACKAGE/pkg/client" "$ROOT_PACKAGE/pkg/apis" "$CUSTOM_RESOURCE_NAME:$CUSTOM_RESOURCE_VERSION" --go-header-file="${root_dir}/pkg/kf/internal/tools/option-builder/LICENSE_HEADER.go.txt" ${GENERATOR_FLAGS}
ret=$?

if [ $ret -ne 0 ]; then
  echo Error running code-generator 1>&2
  exit 1
fi

# Fix issues due to using old k8s.io/client-go
# The generator wants to use a codec that is only available in a version of
# k8s.io/apimachinery that we can't yet use.
os_friendly_sed () {
  echo "Applying $1 to $2"
  sed "$1" "$2" > "$2.new"
  mv "$2.new" "$2"
}

TYPES="kf_client $(ls ${PACKAGE_LOCATION}/pkg/apis/kf/v1alpha1/ | grep 'types.go' | sed 's/_types.go//')"
for type in ${TYPES}; do
  os_friendly_sed 's/scheme.Codecs.WithoutConversion()/scheme.Codecs/g' "${PACKAGE_LOCATION}/pkg/client/clientset/versioned/typed/kf/v1alpha1/${type}.go"
  os_friendly_sed 's/pt, //g' "$(go env GOPATH)/src/${ROOT_PACKAGE}/pkg/client/clientset/versioned/typed/kf/v1alpha1/fake/fake_${type}.go"
done

popd

# Do Knative injection generation
go get -u github.com/knative/pkg
KNATIVE_CODEGEN_PKG=$(go env GOPATH)/src/github.com/knative/pkg

${KNATIVE_CODEGEN_PKG}/hack/generate-knative.sh "injection" \
  "github.com/GoogleCloudPlatform/kf/pkg/client" "github.com/GoogleCloudPlatform/kf/pkg/apis" \
  "kf:v1alpha1" \
  --go-header-file "${root_dir}/pkg/kf/internal/tools/option-builder/LICENSE_HEADER.go.txt"<|MERGE_RESOLUTION|>--- conflicted
+++ resolved
@@ -47,18 +47,12 @@
 
 root_dir=$(git rev-parse --show-toplevel)
 
-<<<<<<< HEAD
 if [[ ! -d $(go env GOPATH)/src/k8s.io/code-generator ]] || [[ ! -d $(go env GOPATH)/src/k8s.io/code-generator ]]; then
   echo Some required packages are missing. Run ./hack/setup-codegen.sh first 1>&2
   exit 1
 fi
 
-cd $(go env GOPATH)/src/k8s.io/code-generator
-=======
-# retrieve the code-generator scripts and bins
-go get -u k8s.io/code-generator/...
 pushd $(go env GOPATH)/src/k8s.io/code-generator
->>>>>>> d188338e
 
 # run the code-generator entrypoint script
 ./generate-groups.sh all "$ROOT_PACKAGE/pkg/client" "$ROOT_PACKAGE/pkg/apis" "$CUSTOM_RESOURCE_NAME:$CUSTOM_RESOURCE_VERSION" --go-header-file="${root_dir}/pkg/kf/internal/tools/option-builder/LICENSE_HEADER.go.txt" ${GENERATOR_FLAGS}

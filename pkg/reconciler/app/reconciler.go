--- conflicted
+++ resolved
@@ -172,19 +172,10 @@
 }
 
 func (r *Reconciler) latestSource(app *v1alpha1.App) (*v1alpha1.Source, error) {
-<<<<<<< HEAD
-	selector := resources.MakeSourceLabels(app)
-
-	listOps := metav1.ListOptions{
-		LabelSelector: labels.Set(selector).String(),
-	}
-
-=======
 	// NOTE: this code polls the Kubernetes cluster directly rather than the
 	// cache to prevent multiple builds from kicking off.
 	selector := resources.MakeSourceLabels(app)
 	listOps := metav1.ListOptions{LabelSelector: labels.Set(selector).String()}
->>>>>>> a56f2f4e
 	list, err := r.KfClientSet.KfV1alpha1().Sources(app.Namespace).List(listOps)
 	if err != nil {
 		return nil, err
@@ -193,21 +184,12 @@
 	items := list.Items
 
 	// sort descending
-<<<<<<< HEAD
-	sort.Slice(list.Items, func(i int, j int) bool {
-		return list.Items[j].CreationTimestamp.Before(&list.Items[i].CreationTimestamp)
-	})
-
-	if err == nil && len(list.Items) > 0 {
-		return &list.Items[0], nil
-=======
 	sort.Slice(items, func(i int, j int) bool {
 		return items[j].CreationTimestamp.Before(&items[i].CreationTimestamp)
 	})
 
 	if err == nil && len(items) > 0 {
 		return &items[0], nil
->>>>>>> a56f2f4e
 	}
 
 	return nil, apierrs.NewNotFound(v1alpha1.Resource("sources"), fmt.Sprintf("source for %s", app.Name))

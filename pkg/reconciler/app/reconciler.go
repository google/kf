--- conflicted
+++ resolved
@@ -441,29 +441,39 @@
 		Update(existing)
 }
 
-<<<<<<< HEAD
+func (r *Reconciler) reconcileSecret(desired, actual *v1.Secret) (*v1.Secret, error) {
+	// Check for differences, if none we don't need to reconcile.
+	semanticEqual := equality.Semantic.DeepEqual(desired.ObjectMeta.Labels, actual.ObjectMeta.Labels)
+	semanticEqual = semanticEqual && equality.Semantic.DeepEqual(desired.Data, actual.Data)
+
+	if semanticEqual {
+		return actual, nil
+	}
+
+	if _, err := kmp.SafeDiff(desired.Data, actual.Data); err != nil {
+		return nil, fmt.Errorf("failed to diff secret: %v", err)
+	}
+
+	// Don't modify the informers copy.
+	existing := actual.DeepCopy()
+
+	// Preserve the rest of the object (e.g. ObjectMeta except for labels).
+	existing.ObjectMeta.Labels = desired.ObjectMeta.Labels
+	existing.Data = desired.Data
+	return r.KubeClientSet.CoreV1().Secrets(existing.Namespace).Update(existing)
+}
+
 func (r *Reconciler) reconcileServiceBinding(desired, actual *svccatv1beta1.ServiceBinding) (*svccatv1beta1.ServiceBinding, error) {
 	// Check for differences, if none we don't need to reconcile.
 	semanticEqual := equality.Semantic.DeepEqual(desired.ObjectMeta.Labels, actual.ObjectMeta.Labels)
 	semanticEqual = semanticEqual && equality.Semantic.DeepEqual(desired.Spec, actual.Spec)
-=======
-func (r *Reconciler) reconcileSecret(desired, actual *v1.Secret) (*v1.Secret, error) {
-	// Check for differences, if none we don't need to reconcile.
-	semanticEqual := equality.Semantic.DeepEqual(desired.ObjectMeta.Labels, actual.ObjectMeta.Labels)
-	semanticEqual = semanticEqual && equality.Semantic.DeepEqual(desired.Data, actual.Data)
->>>>>>> 8a51d0f5
 
 	if semanticEqual {
 		return actual, nil
 	}
 
-<<<<<<< HEAD
 	if _, err := kmp.SafeDiff(desired.Spec, actual.Spec); err != nil {
-		return nil, fmt.Errorf("failed to diff serving: %v", err)
-=======
-	if _, err := kmp.SafeDiff(desired.Data, actual.Data); err != nil {
-		return nil, fmt.Errorf("failed to diff secret: %v", err)
->>>>>>> 8a51d0f5
+		return nil, fmt.Errorf("failed to diff binding: %v", err)
 	}
 
 	// Don't modify the informers copy.
@@ -471,19 +481,13 @@
 
 	// Preserve the rest of the object (e.g. ObjectMeta except for labels).
 	existing.ObjectMeta.Labels = desired.ObjectMeta.Labels
-<<<<<<< HEAD
 	existing.Spec = desired.Spec
 	return r.serviceCatalogClient.
 		ServicecatalogV1beta1().
 		ServiceBindings(existing.Namespace).
 		Update(existing)
 }
-=======
-	existing.Data = desired.Data
-	return r.KubeClientSet.CoreV1().Secrets(existing.Namespace).Update(existing)
-}
-
->>>>>>> 8a51d0f5
+
 func (r *Reconciler) updateStatus(desired *v1alpha1.App) (*v1alpha1.App, error) {
 	r.Logger.Info("updating status")
 	actual, err := r.appLister.Apps(desired.GetNamespace()).Get(desired.Name)

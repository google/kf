--- conflicted
+++ resolved
@@ -91,12 +91,8 @@
 		if route.Spec.AppName != "" {
 			appNames = append(appNames, route.Spec.AppName)
 		}
-<<<<<<< HEAD
 
 		httpRoute, err := buildHTTPRoute(hostDomain, namespace, urlPath, appNames)
-=======
-		httpRoute, err := buildHTTPRoute(namespace, urlPath, appNames)
->>>>>>> c8dbcbc2
 		if err != nil {
 			return nil, err
 		}

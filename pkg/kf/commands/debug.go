// Copyright 2019 Google LLC
//
// Licensed under the Apache License, Version 2.0 (the "License");
// you may not use this file except in compliance with the License.
// You may obtain a copy of the License at
//
//     https://www.apache.org/licenses/LICENSE-2.0
//
// Unless required by applicable law or agreed to in writing, software
// distributed under the License is distributed on an "AS IS" BASIS,
// WITHOUT WARRANTIES OR CONDITIONS OF ANY KIND, either express or implied.
// See the License for the specific language governing permissions and
// limitations under the License.

package commands

import (
	"fmt"
	"io"
	"runtime"

	"github.com/google/kf/pkg/dockerutil"
	"github.com/google/kf/pkg/kf/commands/config"
	"github.com/google/kf/pkg/kf/describe"
	"github.com/spf13/cobra"
	metav1 "k8s.io/apimachinery/pkg/apis/meta/v1"
	k8sclient "k8s.io/client-go/kubernetes"
)

// NewDebugCommand creates a command that prints debugging information.
func NewDebugCommand(p *config.KfParams, kubernetes k8sclient.Interface) *cobra.Command {
	return &cobra.Command{
		Use:     "debug",
		Short:   "Show debugging information useful for filing a bug report",
		Example: `  kf debug`,
		Args:    cobra.ExactArgs(0),
		RunE: func(cmd *cobra.Command, args []string) error {
			w := cmd.OutOrStdout()

			debugRuntime(w)
			debugKfParams(w, p)
<<<<<<< HEAD
			dockerutil.DescribeDefaultConfig(w)
=======
			debugVersion(w, kubernetes)
>>>>>>> 2321d095

			return nil
		},
	}
}

func debugKfParams(w io.Writer, p *config.KfParams) {
	describe.SectionWriter(w, "KfParams", func(w io.Writer) {
		if p == nil {
			fmt.Fprintln(w, "Params are nil")
			return
		}

		fmt.Fprintf(w, "Config Path:\t%s\n", p.Config)
		fmt.Fprintf(w, "Target Space:\t%s\n", p.Namespace)
		fmt.Fprintf(w, "Kubeconfig:\t%s\n", p.KubeCfgFile)
	})
}

func debugRuntime(w io.Writer) {
	describe.SectionWriter(w, "Runtime", func(w io.Writer) {
		fmt.Fprintf(w, "Go Version:\t%s\n", runtime.Version())
		fmt.Fprintf(w, "Compiler:\t%s\n", runtime.Compiler)
		fmt.Fprintf(w, "Arch:\t%s\n", runtime.GOARCH)
		fmt.Fprintf(w, "OS:\t%s\n", runtime.GOOS)
	})
}

func debugVersion(w io.Writer, kubernetes k8sclient.Interface) {
	describe.SectionWriter(w, "Version", func(w io.Writer) {
		fmt.Fprintf(w, "Kf Client:\t%s\n", Version)

		if version, err := kubernetes.Discovery().ServerVersion(); err != nil {
			fmt.Fprintf(w, "Server version error:\t%s\n", err)
		} else {
			fmt.Fprintf(w, "Server version:\t%v\n", version)
		}

		namespaceLabel(w, kubernetes, "kf", "app.kubernetes.io/version")
		namespaceLabel(w, kubernetes, "knative-serving", "serving.knative.dev/release")
	})
}

func namespaceLabel(w io.Writer, kubernetes k8sclient.Interface, namespace, label string) {
	if ns, err := kubernetes.CoreV1().Namespaces().Get(namespace, metav1.GetOptions{}); err != nil {
		fmt.Fprintf(w, "%s[%q]:\terror: %s\n", namespace, label, err)
	} else {
		fmt.Fprintf(w, "%s[%q]:\t%v\n", namespace, label, ns.Labels[label])
	}
}<|MERGE_RESOLUTION|>--- conflicted
+++ resolved
@@ -39,11 +39,8 @@
 
 			debugRuntime(w)
 			debugKfParams(w, p)
-<<<<<<< HEAD
+			debugVersion(w, kubernetes)
 			dockerutil.DescribeDefaultConfig(w)
-=======
-			debugVersion(w, kubernetes)
->>>>>>> 2321d095
 
 			return nil
 		},

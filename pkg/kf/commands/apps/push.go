// Copyright 2019 Google LLC
//
// Licensed under the Apache License, Version 2.0 (the "License");
// you may not use this file except in compliance with the License.
// You may obtain a copy of the License at
//
//     https://www.apache.org/licenses/LICENSE-2.0
//
// Unless required by applicable law or agreed to in writing, software
// distributed under the License is distributed on an "AS IS" BASIS,
// WITHOUT WARRANTIES OR CONDITIONS OF ANY KIND, either express or implied.
// See the License for the specific language governing permissions and
// limitations under the License.

package apps

import (
	"errors"
	"fmt"
	"log"
	"net/url"
	"os"
	"path/filepath"
	"regexp"
	"strings"

	"github.com/google/kf/pkg/apis/kf/v1alpha1"
	"github.com/google/kf/pkg/internal/envutil"
	"github.com/google/kf/pkg/kf/apps"
	"github.com/google/kf/pkg/kf/commands/config"
	"github.com/google/kf/pkg/kf/commands/utils"
	kfi "github.com/google/kf/pkg/kf/internal/kf"
	"github.com/google/kf/pkg/kf/manifest"
	servicebindings "github.com/google/kf/pkg/kf/service-bindings"
	"github.com/poy/service-catalog/cmd/svcat/output"
	"github.com/spf13/cobra"
<<<<<<< HEAD
	"k8s.io/apimachinery/pkg/api/resource"
	metav1 "k8s.io/apimachinery/pkg/apis/meta/v1"
=======
>>>>>>> ed81eab3
)

// SrcImageBuilder creates and uploads a container image that contains the
// contents of the argument 'dir'.
type SrcImageBuilder interface {
	BuildSrcImage(dir, srcImage string) error
}

// SrcImageBuilderFunc converts a func into a SrcImageBuilder.
type SrcImageBuilderFunc func(dir, srcImage string, rebase bool) error

// BuildSrcImage implements SrcImageBuilder.
func (f SrcImageBuilderFunc) BuildSrcImage(dir, srcImage string) error {
	oldPrefix := log.Prefix()
	oldFlags := log.Flags()

	log.SetPrefix("\033[32m[source upload]\033[0m ")
	log.SetFlags(0)
	log.SetOutput(os.Stdout)

	log.Printf("Uploading %s to image %s", dir, srcImage)
	err := f(dir, srcImage, false)

	log.SetPrefix(oldPrefix)
	log.SetFlags(oldFlags)
	log.SetOutput(os.Stderr)

	return err
}

// NewPushCommand creates a push command.
func NewPushCommand(p *config.KfParams, client apps.Client, pusher apps.Pusher, b SrcImageBuilder, serviceBindingClient servicebindings.ClientInterface) *cobra.Command {
	var (
<<<<<<< HEAD
		containerRegistry string
		sourceImage       string
		containerImage    string
		manifestFile      string
		instances         int
		serviceAccount    string
		path              string
		buildpack         string
		envs              []string
		grpc              bool
		noManifest        bool
		noStart           bool
		routes            []*v1alpha1.Route
		memoryRequest     *resource.Quantity
		storageRequest    *resource.Quantity
		cpuRequest        *resource.Quantity
=======
		containerRegistry  string
		sourceImage        string
		containerImage     string
		manifestFile       string
		instances          int
		serviceAccount     string
		path               string
		buildpack          string
		envs               []string
		grpc               bool
		noManifest         bool
		noStart            bool
		routes             []v1alpha1.RouteSpecFields
		healthCheckType    string
		healthCheckTimeout int
>>>>>>> ed81eab3
	)

	var pushCmd = &cobra.Command{
		Use:   "push APP_NAME",
		Short: "Push a new app or sync changes to an existing app",
		Example: `
  kf push myapp
  kf push myapp --container-registry gcr.io/myproject
  kf push myapp --buildpack my.special.buildpack # Discover via kf buildpacks
  kf push myapp --env FOO=bar --env BAZ=foo
  `,
		Args: cobra.MaximumNArgs(1),
		RunE: func(cmd *cobra.Command, args []string) error {
			if err := utils.ValidateNamespace(p); err != nil {
				return err
			}

			space, err := p.GetTargetSpaceOrDefault()
			if err != nil {
				return err
			}

			cmd.SilenceUsage = true

			appName := ""
			if len(args) > 0 {
				appName = args[0]
			}

			// Kontext has to have a absolute path.
			path, err = filepath.Abs(path)
			if err != nil {
				return err
			}

			var pushManifest *manifest.Manifest
			switch {
			case noManifest:
				if pushManifest, err = manifest.New(appName); err != nil {
					return err
				}
			case manifestFile != "":
				if pushManifest, err = manifest.NewFromFile(manifestFile); err != nil {
					return fmt.Errorf("supplied manifest file %s resulted in error: %v", manifestFile, err)
				}
			default:
				if pushManifest, err = manifest.CheckForManifest(path); err != nil {
					return fmt.Errorf("error checking directory %s for manifest file: %v", path, err)
				}

				if pushManifest == nil {
					if pushManifest, err = manifest.New(appName); err != nil {
						return err
					}
				}
			}

			appsToDeploy := pushManifest.Applications
			if appName != "" {
				// deploy one app from the manifest
				app, err := pushManifest.App(appName)
				if err != nil {
					return err
				}

				appsToDeploy = []manifest.Application{*app}
			}

			overrides := &manifest.Application{}
			{
				overrides.Docker.Image = containerImage

				// Read environment variables from cli args
				envVars, err := envutil.ParseCLIEnvVars(envs)
				if err != nil {
					return err
				}
				overrides.Env = envutil.EnvVarsToMap(envVars)

				if buildpack != "" {
					overrides.Buildpacks = []string{buildpack}
				}

				overrides.HealthCheckTimeout = healthCheckTimeout

				if healthCheckType != "" {
					overrides.HealthCheckType = healthCheckType
				}
			}

			for _, app := range appsToDeploy {
				if err := app.Override(overrides); err != nil {
					return err
				}

				minScale, maxScale, err := calculateScaleBounds(instances, app.MinScale, app.MaxScale)
				if err != nil {
					return err
				}

				manifestRoutes := app.Routes
				for _, route := range manifestRoutes {
					// Parse route string from URL into hostname, domain, and path
					newRoute, err := createRoute(route.Route, p.Namespace)
					if err != nil {
						return err
					}
					routes = append(routes, newRoute)
				}

<<<<<<< HEAD
				if app.Memory != "" {
					memStr, err := convertResourceQuantityStr(app.Memory)
					if err != nil {
						return err
					}
					mem := resource.MustParse(memStr)
					memoryRequest = &mem
				}

				if app.DiskQuota != "" {
					storageStr, err := convertResourceQuantityStr(app.DiskQuota)
					if err != nil {
						return err
					}
					storage := resource.MustParse(storageStr)
					storageRequest = &storage
				}

				if app.CPU != "" {
					cpu := resource.MustParse(app.CPU)
					cpuRequest = &cpu
=======
				healthCheck, err := apps.NewHealthCheck(app.HealthCheckType, app.HealthCheckHTTPEndpoint, app.HealthCheckTimeout)
				if err != nil {
					return err
>>>>>>> ed81eab3
				}

				pushOpts := []apps.PushOption{
					apps.WithPushNamespace(p.Namespace),
					apps.WithPushServiceAccount(serviceAccount),
					apps.WithPushEnvironmentVariables(app.Env),
					apps.WithPushGrpc(grpc),
					apps.WithPushMinScale(minScale),
					apps.WithPushMaxScale(maxScale),
					apps.WithPushNoStart(noStart),
					apps.WithPushRoutes(routes),
<<<<<<< HEAD
					apps.WithPushMemory(memoryRequest),
					apps.WithPushDiskQuota(storageRequest),
					apps.WithPushCPU(cpuRequest),
=======
					apps.WithPushHealthCheck(healthCheck),
>>>>>>> ed81eab3
				}

				if app.Docker.Image == "" { // buildpack app
					registry := containerRegistry
					switch {
					case registry != "":
						break
					case space.Spec.BuildpackBuild.ContainerRegistry != "":
						registry = space.Spec.BuildpackBuild.ContainerRegistry
					default:
						return errors.New("container-registry is required for buildpack apps")
					}

					var imageName string
					srcPath := filepath.Join(path, app.Path)
					switch {
					case sourceImage != "":
						imageName = sourceImage
					default:
						imageName = apps.JoinRepositoryImage(registry, apps.SourceImageName(p.Namespace, app.Name))

						if err := b.BuildSrcImage(srcPath, imageName); err != nil {
							return err
						}
					}
					pushOpts = append(pushOpts,
						apps.WithPushSourceImage(imageName),
						apps.WithPushContainerRegistry(registry),
						apps.WithPushBuildpack(app.Buildpack()),
					)
				} else {
					if containerRegistry != "" {
						return errors.New("--container-registry can only be used with source pushes, not containers")
					}
					if app.Buildpack() != "" {
						return errors.New("cannot use buildpack and docker image simultaneously")
					}
					if app.Path != "" {
						return errors.New("cannot use path and docker image simultaneously")
					}

					pushOpts = append(pushOpts, apps.WithPushContainerImage(app.Docker.Image))
				}

				// Bind service if set
				for _, serviceInstance := range app.Services {

					binding, created, err := serviceBindingClient.GetOrCreate(
						serviceInstance,
						app.Name,
						servicebindings.WithCreateBindingName(serviceInstance),
						servicebindings.WithCreateNamespace(p.Namespace))
					if err != nil {
						return err
					}
					if created {
						output.WriteBindingDetails(cmd.OutOrStdout(), binding)
					}

				}

				err = pusher.Push(app.Name, pushOpts...)

				cmd.SilenceUsage = !kfi.ConfigError(err)

				if err != nil {
					return err
				}

			}

			return nil
		},
	}

	pushCmd.Flags().StringVar(
		&containerRegistry,
		"container-registry",
		"",
		"The container registry to push containers. Required if not targeting a Kf space.",
	)

	pushCmd.Flags().StringVar(
		&serviceAccount,
		"service-account",
		"",
		"The service account to enable access to the container registry",
	)

	pushCmd.Flags().StringVarP(
		&path,
		"path",
		"p",
		".",
		"The path the source code lives. Defaults to current directory.",
	)

	pushCmd.Flags().StringArrayVarP(
		&envs,
		"env",
		"e",
		nil,
		"Set environment variables. Multiple can be set by using the flag multiple times (e.g., NAME=VALUE).",
	)

	pushCmd.Flags().BoolVar(
		&grpc,
		"grpc",
		false,
		"Setup the container to allow application to use gRPC.",
	)

	pushCmd.Flags().BoolVar(
		&noManifest,
		"no-manifest",
		false,
		"Ignore the manifest file.",
	)

	pushCmd.Flags().StringVarP(
		&buildpack,
		"buildpack",
		"b",
		"",
		"Skip the 'detect' buildpack step and use the given name.",
	)

	pushCmd.Flags().StringVar(
		&sourceImage,
		"source-image",
		"",
		"The kontext image that has the source code.",
	)
	pushCmd.Flags().MarkHidden("source-image")

	pushCmd.Flags().StringVar(
		&containerImage,
		"docker-image",
		"",
		"The docker image to deploy.",
	)

	pushCmd.Flags().StringVarP(
		&manifestFile,
		"manifest",
		"f",
		"",
		"Path to manifest",
	)

	pushCmd.Flags().IntVarP(
		&instances,
		"instances",
		"i",
		-1, // -1 represents non-user input
		"the number of instances (default is 1)",
	)

	pushCmd.Flags().BoolVar(
		&noStart,
		"no-start",
		false,
		"Do not start an app after pushing",
	)

	pushCmd.Flags().StringVarP(
		&healthCheckType,
		"health-check-type",
		"u",
		"",
		"Application health check type (http or port, default: port)",
	)

	pushCmd.Flags().IntVarP(
		&healthCheckTimeout,
		"timeout",
		"t",
		0,
		"Time (in seconds) allowed to elapse between starting up an app and the first healthy response from the app.",
	)

	return pushCmd
}

func calculateScaleBounds(instances int, minScale, maxScale *int) (int, int, error) {
	zero := 0
	if instances != -1 {
		if minScale != nil || maxScale != nil {
			return -1, -1, errors.New("couldn't set the -i flag and the minScale/maxScale flags in manifest together")
		}
		return instances, instances, nil
	} else {
		if minScale == nil && maxScale == nil {
			// both default bounds are 1
			return 1, 1, nil
		}

		// Set 0 as default value(unbound) if one of min or max is not set
		if minScale == nil {
			minScale = &zero
		}

		if maxScale == nil {
			maxScale = &zero
		}

		return *minScale, *maxScale, nil
	}

}

func createRoute(routeStr, namespace string) (v1alpha1.RouteSpecFields, error) {
	hostname, domain, path, err := parseRouteStr(routeStr)
	if err != nil {
		return v1alpha1.RouteSpecFields{}, err
	}

	return v1alpha1.RouteSpecFields{
		Hostname: hostname,
		Domain:   domain,
		Path:     path,
	}, nil
}

// parseRouteStr parses a route URL into a hostname, domain, and path
func parseRouteStr(routeStr string) (string, string, string, error) {
	u, err := url.Parse(routeStr)
	if err != nil {
		return "", "", "", fmt.Errorf("failed to parse route: %s", err)
	}
	if u.Scheme == "" {
		// Parsing URLs without schemes causes the hostname and domain to incorrectly be empty.
		// We handle this by assuming the route has a HTTP scheme if scheme is not provided.
		u, err = url.Parse("http://" + routeStr)
		if err != nil {
			return "", "", "", fmt.Errorf("failed to parse route: %s", err)
		}
	}

	parts := strings.SplitN(u.Hostname(), ".", 3)

	var hostname string
	var domain string
	var path string

	if len(parts) == 3 {
		// Has hostname
		if parts[0] == "www" {
			// "www" is a hostname exception.
			// strip hostname and include "www" in the domain
			hostname = ""
			domain = strings.Join(parts, ".")
		} else {
			hostname = parts[0]
			domain = strings.Join(parts[1:], ".")
		}

	} else {
		// Only domain
		hostname = ""
		domain = strings.Join(parts, ".")
	}

	path = u.EscapedPath()

	return hostname, domain, path, nil
}

// convertResourceQuantityStr converts CF resource quantities into the equivalent k8s quantity strings.
// CF interprets K, M, G, T as binary SI units while k8s interprets them as decimal, so we convert them here
// into the k8s binary SI units (Ki, Mi, Gi, Ti)
func convertResourceQuantityStr(r string) (string, error) {
	// Break down resource quantity string into int and unit of measurement
	// Below method breaks down "50G" into ["50G" "50" "G"]
	parts := cfValidBytesPattern.FindStringSubmatch(strings.TrimSpace(r))
	if len(parts) < 3 {
		return "", errors.New("Byte quantity must be an integer with a unit of measurement like M, MB, G, or GB")
	}
	num := parts[1]
	unit := strings.ToUpper(parts[2])
	newUnit := unit
	switch unit {
	case "T":
		newUnit = "Ti"
	case "G":
		newUnit = "Gi"
	case "M":
		newUnit = "Mi"
	case "K":
		newUnit = "Ki"
	}

	return num + newUnit, nil
}

var cfValidBytesPattern = regexp.MustCompile(`(?i)^(-?\d+)([KMGT])B?$`)<|MERGE_RESOLUTION|>--- conflicted
+++ resolved
@@ -34,11 +34,8 @@
 	servicebindings "github.com/google/kf/pkg/kf/service-bindings"
 	"github.com/poy/service-catalog/cmd/svcat/output"
 	"github.com/spf13/cobra"
-<<<<<<< HEAD
 	"k8s.io/apimachinery/pkg/api/resource"
 	metav1 "k8s.io/apimachinery/pkg/apis/meta/v1"
-=======
->>>>>>> ed81eab3
 )
 
 // SrcImageBuilder creates and uploads a container image that contains the
@@ -72,24 +69,6 @@
 // NewPushCommand creates a push command.
 func NewPushCommand(p *config.KfParams, client apps.Client, pusher apps.Pusher, b SrcImageBuilder, serviceBindingClient servicebindings.ClientInterface) *cobra.Command {
 	var (
-<<<<<<< HEAD
-		containerRegistry string
-		sourceImage       string
-		containerImage    string
-		manifestFile      string
-		instances         int
-		serviceAccount    string
-		path              string
-		buildpack         string
-		envs              []string
-		grpc              bool
-		noManifest        bool
-		noStart           bool
-		routes            []*v1alpha1.Route
-		memoryRequest     *resource.Quantity
-		storageRequest    *resource.Quantity
-		cpuRequest        *resource.Quantity
-=======
 		containerRegistry  string
 		sourceImage        string
 		containerImage     string
@@ -105,7 +84,9 @@
 		routes             []v1alpha1.RouteSpecFields
 		healthCheckType    string
 		healthCheckTimeout int
->>>>>>> ed81eab3
+    memoryRequest     *resource.Quantity
+		storageRequest    *resource.Quantity
+		cpuRequest        *resource.Quantity
 	)
 
 	var pushCmd = &cobra.Command{
@@ -215,8 +196,7 @@
 					}
 					routes = append(routes, newRoute)
 				}
-
-<<<<<<< HEAD
+        
 				if app.Memory != "" {
 					memStr, err := convertResourceQuantityStr(app.Memory)
 					if err != nil {
@@ -238,11 +218,10 @@
 				if app.CPU != "" {
 					cpu := resource.MustParse(app.CPU)
 					cpuRequest = &cpu
-=======
+          
 				healthCheck, err := apps.NewHealthCheck(app.HealthCheckType, app.HealthCheckHTTPEndpoint, app.HealthCheckTimeout)
 				if err != nil {
 					return err
->>>>>>> ed81eab3
 				}
 
 				pushOpts := []apps.PushOption{
@@ -254,13 +233,10 @@
 					apps.WithPushMaxScale(maxScale),
 					apps.WithPushNoStart(noStart),
 					apps.WithPushRoutes(routes),
-<<<<<<< HEAD
 					apps.WithPushMemory(memoryRequest),
 					apps.WithPushDiskQuota(storageRequest),
 					apps.WithPushCPU(cpuRequest),
-=======
 					apps.WithPushHealthCheck(healthCheck),
->>>>>>> ed81eab3
 				}
 
 				if app.Docker.Image == "" { // buildpack app

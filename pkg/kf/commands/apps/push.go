--- conflicted
+++ resolved
@@ -73,7 +73,6 @@
 	serviceBindingClient servicebindings.ClientInterface,
 ) *cobra.Command {
 	var (
-<<<<<<< HEAD
 		containerRegistry  string
 		sourceImage        string
 		containerImage     string
@@ -86,7 +85,7 @@
 		buildpack          string
 		stack              string
 		envs               []string
-		grpc               bool
+		enableHTTP2        bool
 		noManifest         bool
 		noStart            bool
 		healthCheckType    string
@@ -94,30 +93,9 @@
 		memoryRequest      *resource.Quantity
 		storageRequest     *resource.Quantity
 		cpuRequest         *resource.Quantity
-=======
-		containerRegistry   string
-		sourceImage         string
-		containerImage      string
-		manifestFile        string
-		instances           int
-		minScale            int
-		maxScale            int
-		path                string
-		buildpack           string
-		stack               string
-		envs                []string
-		enableHTTP2         bool
-		noManifest          bool
-		noStart             bool
-		healthCheckType     string
-		healthCheckTimeout  int
-		memoryRequest       *resource.Quantity
-		storageRequest      *resource.Quantity
-		cpuRequest          *resource.Quantity
 		startupCommand      string
 		containerEntrypoint string
 		containerArgs       []string
->>>>>>> e3cf55ab
 
 		// Route Flags
 		rawRoutes         []string
@@ -192,7 +170,6 @@
 				overrides.Command = startupCommand
 				overrides.Args = containerArgs
 				overrides.Entrypoint = containerEntrypoint
-
 				overrides.Dockerfile.Path = dockerfilePath
 
 				// Read environment variables from cli args

// Copyright 2019 Google LLC
//
// Licensed under the Apache License, Version 2.0 (the "License");
// you may not use this file except in compliance with the License.
// You may obtain a copy of the License at
//
//     https://www.apache.org/licenses/LICENSE-2.0
//
// Unless required by applicable law or agreed to in writing, software
// distributed under the License is distributed on an "AS IS" BASIS,
// WITHOUT WARRANTIES OR CONDITIONS OF ANY KIND, either express or implied.
// See the License for the specific language governing permissions and
// limitations under the License.

package apps

import (
	"errors"
	"fmt"
	"log"
	"net/url"
	"os"
	"path/filepath"
	"regexp"
	"strings"

	"github.com/google/kf/pkg/apis/kf/v1alpha1"
	"github.com/google/kf/pkg/internal/envutil"
	"github.com/google/kf/pkg/kf/apps"
	"github.com/google/kf/pkg/kf/commands/config"
	"github.com/google/kf/pkg/kf/commands/utils"
	kfi "github.com/google/kf/pkg/kf/internal/kf"
	"github.com/google/kf/pkg/kf/manifest"
	servicebindings "github.com/google/kf/pkg/kf/service-bindings"
	"github.com/poy/service-catalog/cmd/svcat/output"
	"github.com/spf13/cobra"
	"k8s.io/apimachinery/pkg/api/resource"
)

// SrcImageBuilder creates and uploads a container image that contains the
// contents of the argument 'dir'.
type SrcImageBuilder interface {
	BuildSrcImage(dir, srcImage string) error
}

// SrcImageBuilderFunc converts a func into a SrcImageBuilder.
type SrcImageBuilderFunc func(dir, srcImage string, rebase bool) error

// BuildSrcImage implements SrcImageBuilder.
func (f SrcImageBuilderFunc) BuildSrcImage(dir, srcImage string) error {
	oldPrefix := log.Prefix()
	oldFlags := log.Flags()

	log.SetPrefix("\033[32m[source upload]\033[0m ")
	log.SetFlags(0)
	log.SetOutput(os.Stdout)

	log.Printf("Uploading %s to image %s", dir, srcImage)
	err := f(dir, srcImage, false)

	log.SetPrefix(oldPrefix)
	log.SetFlags(oldFlags)
	log.SetOutput(os.Stderr)

	return err
}

// NewPushCommand creates a push command.
func NewPushCommand(p *config.KfParams, client apps.Client, pusher apps.Pusher, b SrcImageBuilder, serviceBindingClient servicebindings.ClientInterface) *cobra.Command {
	var (
		containerRegistry  string
		sourceImage        string
		containerImage     string
		manifestFile       string
		instances          int
		minScale           int
		maxScale           int
		serviceAccount     string
		path               string
		buildpack          string
		envs               []string
		grpc               bool
		noManifest         bool
		noStart            bool
		healthCheckType    string
		healthCheckTimeout int
<<<<<<< HEAD
		memoryRequest      *resource.Quantity
		storageRequest     *resource.Quantity
		cpuRequest         *resource.Quantity
=======

		// Route Flags
		rawRoutes         []string
		noRoute           bool
		randomRouteDomain bool
>>>>>>> 1bf7753e
	)

	var pushCmd = &cobra.Command{
		Use:   "push APP_NAME",
		Short: "Push a new app or sync changes to an existing app",
		Example: `
  kf push myapp
  kf push myapp --container-registry gcr.io/myproject
  kf push myapp --buildpack my.special.buildpack # Discover via kf buildpacks
  kf push myapp --env FOO=bar --env BAZ=foo
  `,
		Args: cobra.MaximumNArgs(1),
		RunE: func(cmd *cobra.Command, args []string) error {
			if err := utils.ValidateNamespace(p); err != nil {
				return err
			}

			space, err := p.GetTargetSpaceOrDefault()
			if err != nil {
				return err
			}

			cmd.SilenceUsage = true

			appName := ""
			if len(args) > 0 {
				appName = args[0]
			}

			// Kontext has to have a absolute path.
			path, err = filepath.Abs(path)
			if err != nil {
				return err
			}

			var pushManifest *manifest.Manifest
			switch {
			case noManifest:
				if pushManifest, err = manifest.New(appName); err != nil {
					return err
				}
			case manifestFile != "":
				if pushManifest, err = manifest.NewFromFile(manifestFile); err != nil {
					return fmt.Errorf("supplied manifest file %s resulted in error: %v", manifestFile, err)
				}
			default:
				if pushManifest, err = manifest.CheckForManifest(path); err != nil {
					return fmt.Errorf("error checking directory %s for manifest file: %v", path, err)
				}

				if pushManifest == nil {
					if pushManifest, err = manifest.New(appName); err != nil {
						return err
					}
				}
			}

			appsToDeploy := pushManifest.Applications
			if appName != "" {
				// deploy one app from the manifest
				app, err := pushManifest.App(appName)
				if err != nil {
					return err
				}

				appsToDeploy = []manifest.Application{*app}
			}

			overrides := &manifest.Application{}
			{
				overrides.Docker.Image = containerImage

				// Read environment variables from cli args
				envVars, err := envutil.ParseCLIEnvVars(envs)
				if err != nil {
					return err
				}
				overrides.Env = envutil.EnvVarsToMap(envVars)

				if buildpack != "" {
					overrides.Buildpacks = []string{buildpack}
				}

				overrides.HealthCheckTimeout = healthCheckTimeout

				if healthCheckType != "" {
					overrides.HealthCheckType = healthCheckType
				}

				if len(rawRoutes) > 0 {
					overrides.Routes = nil
					for _, rr := range rawRoutes {
						overrides.Routes = append(overrides.Routes, manifest.Route{
							Route: rr,
						})
					}
				}

				// Only override if the user explicitly set it.
				if cmd.Flags().Lookup("no-route").Changed {
					overrides.NoRoute = &noRoute
				}

				// Only override if the user explicitly set it.
				if cmd.Flags().Lookup("random-route").Changed {
					overrides.RandomRoute = &randomRouteDomain
				}

				// Only override if the user explicitly set it.
				if cmd.Flags().Lookup("instances").Changed {
					overrides.Instances = &instances
				}

				// Only override if the user explicitly set it.
				if cmd.Flags().Lookup("min-scale").Changed {
					overrides.MinScale = &minScale
				}

				// Only override if the user explicitly set it.
				if cmd.Flags().Lookup("max-scale").Changed {
					overrides.MaxScale = &maxScale
				}
			}

			for _, app := range appsToDeploy {
				if err := app.Override(overrides); err != nil {
					return err
				}

				exactScale, minScale, maxScale, err := calculateScaleBounds(app.Instances, app.MinScale, app.MaxScale)
				if err != nil {
					return err
				}

				defaultDomain, err := spaceDefaultDomain(space)
				if err != nil {
					return err
				}

				routes, err := setupRoutes(space, app)
				if err != nil {
					return err
				}

				if app.Memory != "" {
					memStr, err := convertResourceQuantityStr(app.Memory)
					if err != nil {
						return err
					}
					mem, parseErr := resource.ParseQuantity(memStr)
					if parseErr != nil {
						return fmt.Errorf("couldn't parse resource quantity %s: %v", memStr, parseErr)
					}
					memoryRequest = &mem
				}

				if app.DiskQuota != "" {
					storageStr, err := convertResourceQuantityStr(app.DiskQuota)
					if err != nil {
						return err
					}
					storage, parseErr := resource.ParseQuantity(storageStr)
					if parseErr != nil {
						return fmt.Errorf("couldn't parse resource quantity %s: %v", storageStr, parseErr)
					}
					storageRequest = &storage
				}

				if app.CPU != "" {
					cpu, parseErr := resource.ParseQuantity(app.CPU)
					if parseErr != nil {
						return fmt.Errorf("couldn't parse resource quantity %s: %v", app.CPU, parseErr)
					}
					cpuRequest = &cpu
				}

				healthCheck, err := apps.NewHealthCheck(app.HealthCheckType, app.HealthCheckHTTPEndpoint, app.HealthCheckTimeout)
				if err != nil {
					return err
				}

				var randomRouteDomain string
				if app.RandomRoute != nil && *app.RandomRoute {
					randomRouteDomain = defaultDomain
				}

				var defaultRouteDomain string
				if len(routes) == 0 && randomRouteDomain == "" && (app.NoRoute == nil || !*app.NoRoute) {
					defaultRouteDomain = defaultDomain
				}

				pushOpts := []apps.PushOption{
					apps.WithPushNamespace(p.Namespace),
					apps.WithPushServiceAccount(serviceAccount),
					apps.WithPushEnvironmentVariables(app.Env),
					apps.WithPushGrpc(grpc),
					apps.WithPushExactScale(exactScale),
					apps.WithPushMinScale(minScale),
					apps.WithPushMaxScale(maxScale),
					apps.WithPushNoStart(noStart),
					apps.WithPushRoutes(routes),
					apps.WithPushMemory(memoryRequest),
					apps.WithPushDiskQuota(storageRequest),
					apps.WithPushCPU(cpuRequest),
					apps.WithPushHealthCheck(healthCheck),
					apps.WithPushRandomRouteDomain(randomRouteDomain),
					apps.WithPushDefaultRouteDomain(defaultRouteDomain),
				}

				if app.Docker.Image == "" { // buildpack app
					registry := containerRegistry
					switch {
					case registry != "":
						break
					case space.Spec.BuildpackBuild.ContainerRegistry != "":
						registry = space.Spec.BuildpackBuild.ContainerRegistry
					default:
						return errors.New("container-registry is required for buildpack apps")
					}

					var imageName string
					srcPath := filepath.Join(path, app.Path)
					switch {
					case sourceImage != "":
						imageName = sourceImage
					default:
						imageName = apps.JoinRepositoryImage(registry, apps.SourceImageName(p.Namespace, app.Name))

						if err := b.BuildSrcImage(srcPath, imageName); err != nil {
							return err
						}
					}
					pushOpts = append(pushOpts,
						apps.WithPushSourceImage(imageName),
						apps.WithPushContainerRegistry(registry),
						apps.WithPushBuildpack(app.Buildpack()),
					)
				} else {
					if containerRegistry != "" {
						return errors.New("--container-registry can only be used with source pushes, not containers")
					}
					if app.Buildpack() != "" {
						return errors.New("cannot use buildpack and docker image simultaneously")
					}
					if app.Path != "" {
						return errors.New("cannot use path and docker image simultaneously")
					}

					pushOpts = append(pushOpts, apps.WithPushContainerImage(app.Docker.Image))
				}

				// Bind service if set
				for _, serviceInstance := range app.Services {

					binding, created, err := serviceBindingClient.GetOrCreate(
						serviceInstance,
						app.Name,
						servicebindings.WithCreateBindingName(serviceInstance),
						servicebindings.WithCreateNamespace(p.Namespace))
					if err != nil {
						return err
					}
					if created {
						output.WriteBindingDetails(cmd.OutOrStdout(), binding)
					}

				}

				err = pusher.Push(app.Name, pushOpts...)

				cmd.SilenceUsage = !kfi.ConfigError(err)

				if err != nil {
					return err
				}

			}

			return nil
		},
	}

	// TODO (#420): Generate flags from manifest

	pushCmd.Flags().StringVar(
		&containerRegistry,
		"container-registry",
		"",
		"The container registry to push containers. Required if not targeting a Kf space.",
	)

	pushCmd.Flags().StringVar(
		&serviceAccount,
		"service-account",
		"",
		"The service account to enable access to the container registry",
	)

	pushCmd.Flags().StringVarP(
		&path,
		"path",
		"p",
		".",
		"The path the source code lives. Defaults to current directory.",
	)

	pushCmd.Flags().StringArrayVarP(
		&envs,
		"env",
		"e",
		nil,
		"Set environment variables. Multiple can be set by using the flag multiple times (e.g., NAME=VALUE).",
	)

	pushCmd.Flags().BoolVar(
		&grpc,
		"grpc",
		false,
		"Setup the container to allow application to use gRPC.",
	)

	pushCmd.Flags().BoolVar(
		&noManifest,
		"no-manifest",
		false,
		"Ignore the manifest file.",
	)

	pushCmd.Flags().StringVarP(
		&buildpack,
		"buildpack",
		"b",
		"",
		"Skip the 'detect' buildpack step and use the given name.",
	)

	pushCmd.Flags().StringVar(
		&sourceImage,
		"source-image",
		"",
		"The kontext image that has the source code.",
	)
	pushCmd.Flags().MarkHidden("source-image")

	pushCmd.Flags().StringVar(
		&containerImage,
		"docker-image",
		"",
		"The docker image to deploy.",
	)

	pushCmd.Flags().StringVarP(
		&manifestFile,
		"manifest",
		"f",
		"",
		"Path to manifest",
	)

	pushCmd.Flags().IntVarP(
		&instances,
		"instances",
		"i",
		-1, // -1 represents non-user input
		"the number of instances (default is 1)",
	)

	pushCmd.Flags().IntVar(
		&minScale,
		"min-scale",
		-1, // -1 represents non-user input
		"the minium number of instances the autoscaler will scale to",
	)

	pushCmd.Flags().IntVar(
		&maxScale,
		"max-scale",
		-1, // -1 represents non-user input
		"the maximum number of instances the autoscaler will scale to",
	)

	pushCmd.Flags().BoolVar(
		&noStart,
		"no-start",
		false,
		"Do not start an app after pushing",
	)

	pushCmd.Flags().StringVarP(
		&healthCheckType,
		"health-check-type",
		"u",
		"",
		"Application health check type (http or port, default: port)",
	)

	pushCmd.Flags().IntVarP(
		&healthCheckTimeout,
		"timeout",
		"t",
		0,
		"Time (in seconds) allowed to elapse between starting up an app and the first healthy response from the app.",
	)

	pushCmd.Flags().BoolVar(
		&noRoute,
		"no-route",
		false,
		"Do not map a route to this app and remove routes from previous pushes of this app",
	)

	pushCmd.Flags().BoolVar(
		&randomRouteDomain,
		"random-route",
		false,
		"Create a random route for this app if the app doesn't have a route.",
	)

	pushCmd.Flags().StringArrayVar(
		&rawRoutes,
		"route",
		nil,
		"Use the routes flag to provide multiple HTTP and TCP routes. Each route for this app is created if it does not already exist.",
	)

	return pushCmd
}

func calculateScaleBounds(instances, minScale, maxScale *int) (exact, min, max *int, err error) {
	switch {
	case instances != nil:
		// Exactly
		if minScale != nil || maxScale != nil {
			return nil, nil, nil, errors.New("couldn't set the -i flag and the minScale/maxScale flags in manifest together")
		}

		return instances, nil, nil, nil
	default:
		// Autoscaling or unset
		return nil, minScale, maxScale, nil
	}
}

func createRoute(routeStr, namespace string) (v1alpha1.RouteSpecFields, error) {
	hostname, domain, path, err := parseRouteStr(routeStr)
	if err != nil {
		return v1alpha1.RouteSpecFields{}, err
	}

	return v1alpha1.RouteSpecFields{
		Hostname: hostname,
		Domain:   domain,
		Path:     path,
	}, nil
}

// parseRouteStr parses a route URL into a hostname, domain, and path
func parseRouteStr(routeStr string) (string, string, string, error) {
	u, err := url.Parse(routeStr)
	if err != nil {
		return "", "", "", fmt.Errorf("failed to parse route: %s", err)
	}
	if u.Scheme == "" {
		// Parsing URLs without schemes causes the hostname and domain to incorrectly be empty.
		// We handle this by assuming the route has a HTTP scheme if scheme is not provided.
		u, err = url.Parse("http://" + routeStr)
		if err != nil {
			return "", "", "", fmt.Errorf("failed to parse route: %s", err)
		}
	}

	parts := strings.SplitN(u.Hostname(), ".", 3)

	var hostname string
	var domain string
	var path string

	if len(parts) == 3 {
		// Has hostname
		if parts[0] == "www" {
			// "www" is a hostname exception.
			// strip hostname and include "www" in the domain
			hostname = ""
			domain = strings.Join(parts, ".")
		} else {
			hostname = parts[0]
			domain = strings.Join(parts[1:], ".")
		}

	} else {
		// Only domain
		hostname = ""
		domain = strings.Join(parts, ".")
	}

	path = u.EscapedPath()

	return hostname, domain, path, nil
}

<<<<<<< HEAD
// convertResourceQuantityStr converts CF resource quantities into the equivalent k8s quantity strings.
// CF interprets K, M, G, T as binary SI units while k8s interprets them as decimal, so we convert them here
// into the k8s binary SI units (Ki, Mi, Gi, Ti)
func convertResourceQuantityStr(r string) (string, error) {
	// Break down resource quantity string into int and unit of measurement
	// Below method breaks down "50G" into ["50G" "50" "G"]
	parts := cfValidBytesPattern.FindStringSubmatch(strings.TrimSpace(r))
	if len(parts) < 3 {
		return "", errors.New("Byte quantity must be an integer with a unit of measurement like M, MB, G, or GB")
	}
	num := parts[1]
	unit := strings.ToUpper(parts[2])
	newUnit := unit
	switch unit {
	case "T":
		newUnit = "Ti"
	case "G":
		newUnit = "Gi"
	case "M":
		newUnit = "Mi"
	case "K":
		newUnit = "Ki"
	}

	return num + newUnit, nil
}

var cfValidBytesPattern = regexp.MustCompile(`(?i)^(-?\d+)([KMGT])B?$`)
=======
func spaceDefaultDomain(space *v1alpha1.Space) (string, error) {
	for _, domain := range space.Spec.Execution.Domains {
		if domain.Default {
			return domain.Domain, nil
		}
	}

	return "", errors.New("space does not have a default domain")
}

func setupRoutes(space *v1alpha1.Space, app manifest.Application) (routes []v1alpha1.RouteSpecFields, err error) {
	if app.NoRoute != nil && *app.NoRoute {
		return nil, nil
	}

	for _, route := range app.Routes {
		// Parse route string from URL into hostname, domain, and path
		newRoute, err := createRoute(route.Route, space.Name)
		if err != nil {
			return nil, err
		}
		routes = append(routes, newRoute)
	}

	return routes, nil
}
>>>>>>> 1bf7753e
<|MERGE_RESOLUTION|>--- conflicted
+++ resolved
@@ -84,17 +84,14 @@
 		noStart            bool
 		healthCheckType    string
 		healthCheckTimeout int
-<<<<<<< HEAD
 		memoryRequest      *resource.Quantity
 		storageRequest     *resource.Quantity
 		cpuRequest         *resource.Quantity
-=======
 
 		// Route Flags
 		rawRoutes         []string
 		noRoute           bool
 		randomRouteDomain bool
->>>>>>> 1bf7753e
 	)
 
 	var pushCmd = &cobra.Command{
@@ -595,7 +592,6 @@
 	return hostname, domain, path, nil
 }
 
-<<<<<<< HEAD
 // convertResourceQuantityStr converts CF resource quantities into the equivalent k8s quantity strings.
 // CF interprets K, M, G, T as binary SI units while k8s interprets them as decimal, so we convert them here
 // into the k8s binary SI units (Ki, Mi, Gi, Ti)
@@ -624,7 +620,7 @@
 }
 
 var cfValidBytesPattern = regexp.MustCompile(`(?i)^(-?\d+)([KMGT])B?$`)
-=======
+
 func spaceDefaultDomain(space *v1alpha1.Space) (string, error) {
 	for _, domain := range space.Spec.Execution.Domains {
 		if domain.Default {
@@ -651,4 +647,3 @@
 
 	return routes, nil
 }
->>>>>>> 1bf7753e

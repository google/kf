--- conflicted
+++ resolved
@@ -79,14 +79,8 @@
 		srcImageBuilder SrcImageBuilderFunc
 		wantImagePrefix string
 		targetSpace     *v1alpha1.Space
-<<<<<<< HEAD
-
-		wantOpts []apps.PushOption
-=======
 		wantOpts        []apps.PushOption
 		setup           func(t *testing.T, f *svbFake.FakeClientInterface)
-		containsRoutes  bool
->>>>>>> 3d0d15a5
 	}{
 		"uses configured properties": {
 			namespace: "some-namespace",

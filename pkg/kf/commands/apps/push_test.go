--- conflicted
+++ resolved
@@ -32,12 +32,9 @@
 	servicebindings "github.com/google/kf/pkg/kf/service-bindings"
 	svbFake "github.com/google/kf/pkg/kf/service-bindings/fake"
 	"github.com/google/kf/pkg/kf/testutil"
-<<<<<<< HEAD
+	"github.com/poy/service-catalog/pkg/apis/servicecatalog/v1beta1"
 	corev1 "k8s.io/api/core/v1"
-=======
-	"github.com/poy/service-catalog/pkg/apis/servicecatalog/v1beta1"
 	metav1 "k8s.io/apimachinery/pkg/apis/meta/v1"
->>>>>>> 3d0d15a5
 )
 
 type routeParts struct {
@@ -56,7 +53,24 @@
 func TestPushCommand(t *testing.T) {
 	t.Parallel()
 
-<<<<<<< HEAD
+	routes := createTestRoutes([]routeParts{
+		{
+			hostname: "",
+			domain:   "example.com",
+			path:     "",
+		},
+		{
+			hostname: "",
+			domain:   "www.example.com",
+			path:     "/foo",
+		},
+		{
+			hostname: "host",
+			domain:   "example.com",
+			path:     "/foo",
+		},
+	})
+
 	defaultTCPHealthCheck := &corev1.Probe{
 		Handler: corev1.Handler{
 			TCPSocket: &corev1.TCPSocketAction{},
@@ -68,30 +82,10 @@
 		apps.WithPushMinScale(1),
 		apps.WithPushMaxScale(1),
 	}
-=======
-	routes := createTestRoutes([]routeParts{
-		{
-			hostname: "",
-			domain:   "example.com",
-			path:     "",
-		},
-		{
-			hostname: "",
-			domain:   "www.example.com",
-			path:     "/foo",
-		},
-		{
-			hostname: "host",
-			domain:   "example.com",
-			path:     "/foo",
-		},
-	})
->>>>>>> 3d0d15a5
 
 	for tn, tc := range map[string]struct {
 		args            []string
 		namespace       string
-		manifestFile    string
 		wantErr         error
 		pusherErr       error
 		srcImageBuilder SrcImageBuilderFunc
@@ -186,8 +180,7 @@
 			),
 		},
 		"bind-service-instance": {
-			namespace:    "some-namespace",
-			manifestFile: "testdata/manifest-services.yaml",
+			namespace: "some-namespace",
 			args: []string{
 				"app-name",
 				"--container-registry", "some-reg.io",
@@ -199,12 +192,10 @@
 				testutil.AssertEqual(t, "path", cwd, dir)
 				return nil
 			},
-			wantOpts: []apps.PushOption{
+			wantOpts: append(defaultOptions,
 				apps.WithPushNamespace("some-namespace"),
 				apps.WithPushContainerRegistry("some-reg.io"),
-				apps.WithPushMinScale(1),
-				apps.WithPushMaxScale(1),
-			},
+			),
 			setup: func(t *testing.T, f *svbFake.FakeClientInterface) {
 				f.EXPECT().GetOrCreate("some-service-instance", "app-name", gomock.Any()).Do(func(instance, app string, opts ...servicebindings.CreateOption) {
 					config := servicebindings.CreateOptions(opts)
@@ -355,7 +346,20 @@
 			},
 			wantErr: errors.New("no app missing-app found in the Manifest"),
 		},
-<<<<<<< HEAD
+		"create and map routes from manifest": {
+			namespace: "some-namespace",
+			args: []string{
+				"routes-app",
+				"--container-registry", "some-registry.io",
+				"--manifest", "testdata/manifest.yml",
+			},
+			containsRoutes: true,
+			wantOpts: append(defaultOptions,
+				apps.WithPushNamespace("some-namespace"),
+				apps.WithPushRoutes(routes),
+				apps.WithPushContainerRegistry("some-registry.io"),
+			),
+		},
 		"http-health-check from manifest": {
 			namespace: "some-namespace",
 			args: []string{
@@ -397,23 +401,6 @@
 				"-t", "-1",
 			},
 			wantErr: errors.New("health check timeouts can't be negative"),
-=======
-		"create and map routes from manifest": {
-			namespace: "some-namespace",
-			args: []string{
-				"routes-app",
-				"--container-registry", "some-registry.io",
-				"--manifest", "testdata/manifest.yml",
-			},
-			containsRoutes: true,
-			wantOpts: []apps.PushOption{
-				apps.WithPushNamespace("some-namespace"),
-				apps.WithPushRoutes(routes),
-				apps.WithPushContainerRegistry("some-registry.io"),
-				apps.WithPushMinScale(1),
-				apps.WithPushMaxScale(1),
-			},
->>>>>>> 3d0d15a5
 		},
 	} {
 		t.Run(tn, func(t *testing.T) {
@@ -443,11 +430,8 @@
 					testutil.AssertEqual(t, "min scale bound", expectOpts.MinScale(), actualOpts.MinScale())
 					testutil.AssertEqual(t, "max scale bound", expectOpts.MaxScale(), actualOpts.MaxScale())
 					testutil.AssertEqual(t, "no start", expectOpts.NoStart(), actualOpts.NoStart())
-<<<<<<< HEAD
+					testutil.AssertEqual(t, "routes", expectOpts.Routes(), actualOpts.Routes())
 					testutil.AssertEqual(t, "health check", expectOpts.HealthCheck(), actualOpts.HealthCheck())
-=======
-					testutil.AssertEqual(t, "routes", expectOpts.Routes(), actualOpts.Routes())
->>>>>>> 3d0d15a5
 
 					if !strings.HasPrefix(actualOpts.SourceImage(), tc.wantImagePrefix) {
 						t.Errorf("Wanted srcImage to start with %s got: %s", tc.wantImagePrefix, actualOpts.SourceImage())

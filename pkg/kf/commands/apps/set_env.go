// Copyright 2019 Google LLC
//
// Licensed under the Apache License, Version 2.0 (the "License");
// you may not use this file except in compliance with the License.
// You may obtain a copy of the License at
//
//     https://www.apache.org/licenses/LICENSE-2.0
//
// Unless required by applicable law or agreed to in writing, software
// distributed under the License is distributed on an "AS IS" BASIS,
// WITHOUT WARRANTIES OR CONDITIONS OF ANY KIND, either express or implied.
// See the License for the specific language governing permissions and
// limitations under the License.

package apps

import (
	"fmt"

	v1alpha1 "github.com/google/kf/pkg/apis/kf/v1alpha1"
	"github.com/google/kf/pkg/kf/apps"
	"github.com/google/kf/pkg/kf/commands/completion"
	"github.com/google/kf/pkg/kf/commands/config"
	"github.com/google/kf/pkg/kf/commands/utils"
	"github.com/spf13/cobra"
	corev1 "k8s.io/api/core/v1"
)

// NewSetEnvCommand creates a SetEnv command.
func NewSetEnvCommand(p *config.KfParams, appClient apps.Client) *cobra.Command {
	cmd := &cobra.Command{
		Use:     "set-env APP_NAME ENV_VAR_NAME ENV_VAR_VALUE",
		Short:   "Set an environment variable for an app",
		Example: `kf set-env myapp ENV production`,
		Args:    cobra.ExactArgs(3),
		RunE: func(cmd *cobra.Command, args []string) error {
			if err := utils.ValidateNamespace(p); err != nil {
				return err
			}

			appName := args[0]
			name := args[1]
			value := args[2]

			cmd.SilenceUsage = true

			toSet := []corev1.EnvVar{
				{Name: name, Value: value},
			}

<<<<<<< HEAD
			_, err := appClient.Transform(p.Namespace, appName, func(app *v1alpha1.App) error {
=======
			mutator := func(app *v1alpha1.App) error {
>>>>>>> 3a86625b
				kfapp := (*apps.KfApp)(app)
				kfapp.MergeEnvVars(toSet)
				return nil
<<<<<<< HEAD
			})

			return err
=======
			}

			if err := appClient.Transform(p.Namespace, appName, mutator); err != nil {
				return fmt.Errorf("failed to set env var on app: %s", err)
			}

			fmt.Fprintf(cmd.OutOrStdout(), "Setting environment variable on app %q %s", appName, utils.AsyncLogSuffix)
			return nil
>>>>>>> 3a86625b
		},
	}

	completion.MarkArgCompletionSupported(cmd, completion.AppCompletion)

	return cmd
}<|MERGE_RESOLUTION|>--- conflicted
+++ resolved
@@ -48,28 +48,18 @@
 				{Name: name, Value: value},
 			}
 
-<<<<<<< HEAD
 			_, err := appClient.Transform(p.Namespace, appName, func(app *v1alpha1.App) error {
-=======
-			mutator := func(app *v1alpha1.App) error {
->>>>>>> 3a86625b
 				kfapp := (*apps.KfApp)(app)
 				kfapp.MergeEnvVars(toSet)
 				return nil
-<<<<<<< HEAD
 			})
 
-			return err
-=======
-			}
-
-			if err := appClient.Transform(p.Namespace, appName, mutator); err != nil {
+			if err != nil {
 				return fmt.Errorf("failed to set env var on app: %s", err)
 			}
 
 			fmt.Fprintf(cmd.OutOrStdout(), "Setting environment variable on app %q %s", appName, utils.AsyncLogSuffix)
 			return nil
->>>>>>> 3a86625b
 		},
 	}
 

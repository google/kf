// Copyright 2019 Google LLC
//
// Licensed under the Apache License, Version 2.0 (the "License");
// you may not use this file except in compliance with the License.
// You may obtain a copy of the License at
//
//     https://www.apache.org/licenses/LICENSE-2.0
//
// Unless required by applicable law or agreed to in writing, software
// distributed under the License is distributed on an "AS IS" BASIS,
// WITHOUT WARRANTIES OR CONDITIONS OF ANY KIND, either express or implied.
// See the License for the specific language governing permissions and
// limitations under the License.

package apps

import (
	"bytes"
	"errors"
	"testing"

	"github.com/golang/mock/gomock"
	v1alpha1 "github.com/google/kf/pkg/apis/kf/v1alpha1"
	fakeapps "github.com/google/kf/pkg/kf/apps/fake"
	"github.com/google/kf/pkg/kf/commands/config"
	"github.com/google/kf/pkg/kf/fake"
	"github.com/google/kf/pkg/kf/testutil"
<<<<<<< HEAD
=======
	serving "github.com/knative/serving/pkg/apis/serving/v1alpha1"
	"knative.dev/pkg/apis"
>>>>>>> de49fb2f

	corev1 "k8s.io/api/core/v1"
)

func TestNewProxyCommand(t *testing.T) {
	t.Parallel()

	cases := map[string]struct {
		Namespace       string
		Args            []string
		ExpectedStrings []string
		ExpectedErr     error
		Setup           func(t *testing.T, lister *fakeapps.FakeClient, istio *fake.FakeIstioClient)
	}{
		"no app name": {
			Namespace:   "default",
			Args:        []string{},
			ExpectedErr: errors.New("accepts 1 arg(s), received 0"),
		},
		"minimal configuration": {
			Namespace:   "default",
			Args:        []string{"my-app", "--no-start=true"},
			ExpectedErr: nil,
			Setup: func(t *testing.T, lister *fakeapps.FakeClient, istio *fake.FakeIstioClient) {
				istio.EXPECT().ListIngresses(gomock.Any()).Return([]corev1.LoadBalancerIngress{{IP: "8.8.8.8"}}, nil)
<<<<<<< HEAD
				lister.EXPECT().Get("default", "my-app").Return(&v1alpha1.App{}, nil)
=======
				lister.EXPECT().Get("default", "my-app").Return(&serving.Service{
					Status: serving.ServiceStatus{
						RouteStatusFields: serving.RouteStatusFields{
							URL: &apis.URL{
								Host: "example.com",
							},
						},
					},
				}, nil)
>>>>>>> de49fb2f
			},
		},
		"autodetect failure": {
			Namespace:   "default",
			Args:        []string{"my-app"},
			ExpectedErr: errors.New("istio-failure"),
			Setup: func(t *testing.T, lister *fakeapps.FakeClient, istio *fake.FakeIstioClient) {
				istio.EXPECT().ListIngresses(gomock.Any()).Return(nil, errors.New("istio-failure"))
			},
		},
	}

	for tn, tc := range cases {
		t.Run(tn, func(t *testing.T) {
			ctrl := gomock.NewController(t)
			fakeAppClient := fakeapps.NewFakeClient(ctrl)
			fakeIstio := fake.NewFakeIstioClient(ctrl)

			if tc.Setup != nil {
				tc.Setup(t, fakeAppClient, fakeIstio)
			}

			buf := new(bytes.Buffer)
			p := &config.KfParams{
				Namespace: tc.Namespace,
			}

			cmd := NewProxyCommand(p, fakeAppClient, fakeIstio)
			cmd.SetOutput(buf)
			cmd.SetArgs(tc.Args)
			_, actualErr := cmd.ExecuteC()
			if tc.ExpectedErr != nil || actualErr != nil {
				testutil.AssertErrorsEqual(t, tc.ExpectedErr, actualErr)
				return
			}

			testutil.AssertContainsAll(t, buf.String(), tc.ExpectedStrings)
			testutil.AssertEqual(t, "SilenceUsage", true, cmd.SilenceUsage)

			ctrl.Finish()
		})
	}
}<|MERGE_RESOLUTION|>--- conflicted
+++ resolved
@@ -25,11 +25,8 @@
 	"github.com/google/kf/pkg/kf/commands/config"
 	"github.com/google/kf/pkg/kf/fake"
 	"github.com/google/kf/pkg/kf/testutil"
-<<<<<<< HEAD
-=======
 	serving "github.com/knative/serving/pkg/apis/serving/v1alpha1"
 	"knative.dev/pkg/apis"
->>>>>>> de49fb2f
 
 	corev1 "k8s.io/api/core/v1"
 )
@@ -55,11 +52,8 @@
 			ExpectedErr: nil,
 			Setup: func(t *testing.T, lister *fakeapps.FakeClient, istio *fake.FakeIstioClient) {
 				istio.EXPECT().ListIngresses(gomock.Any()).Return([]corev1.LoadBalancerIngress{{IP: "8.8.8.8"}}, nil)
-<<<<<<< HEAD
-				lister.EXPECT().Get("default", "my-app").Return(&v1alpha1.App{}, nil)
-=======
-				lister.EXPECT().Get("default", "my-app").Return(&serving.Service{
-					Status: serving.ServiceStatus{
+				lister.EXPECT().Get("default", "my-app").Return(&v1alpha1.App{
+					Status: v1alpha1.AppStatus{
 						RouteStatusFields: serving.RouteStatusFields{
 							URL: &apis.URL{
 								Host: "example.com",
@@ -67,7 +61,6 @@
 						},
 					},
 				}, nil)
->>>>>>> de49fb2f
 			},
 		},
 		"autodetect failure": {

--- conflicted
+++ resolved
@@ -62,22 +62,26 @@
 				describe.EnvVars(w, buildpackBuild.Env)
 			})
 			fmt.Fprintln(w)
-<<<<<<< HEAD
 
 			describe.SectionWriter(w, "Execution", func(w io.Writer) {
 				execution := space.Spec.Execution
 				describe.EnvVars(w, execution.Env)
+
+				describe.SectionWriter(w, "Domains", func(w io.Writer) {
+					if len(execution.Domains) == 0 {
+						return
+					}
+
+					describe.TabbedWriter(w, func(w io.Writer) {
+						fmt.Fprintln(w, "Name\tDefault?")
+						for _, domain := range execution.Domains {
+							fmt.Fprintf(w, "%s\t%t\n", domain.Domain, domain.Default)
+						}
+					})
+				})
 			})
-=======
-			fmt.Fprintln(w, "# Execution")
-			execution := space.Spec.Execution
-			fmt.Fprintf(w, "Environment: %v variable(s)\n", len(execution.Env))
-			printEnvGroup(w, execution.Env)
-			fmt.Fprintf(w, "Domains: %d domain(s)\n", len(execution.Domains))
-			printDomains(w, execution.Domains)
->>>>>>> db5c3640
+			fmt.Fprintln(w)
 
-			fmt.Fprintln(w)
 			printAdditionalCommands(w, space.Name)
 
 			return nil
@@ -87,39 +91,6 @@
 	return cmd
 }
 
-<<<<<<< HEAD
-=======
-func printEnvGroup(out io.Writer, envVars []corev1.EnvVar) {
-	if len(envVars) == 0 {
-		return
-	}
-
-	w := tabwriter.NewWriter(out, 8, 4, 1, ' ', tabwriter.StripEscape)
-	defer w.Flush()
-
-	fmt.Fprintln(w, "Variable Name\tAssigned Value")
-
-	sort.Slice(envVars, func(i int, j int) bool {
-		return envVars[i].Name < envVars[j].Name
-	})
-
-	for _, env := range envVars {
-		fmt.Fprintf(w, "%s\t%s", env.Name, env.Value)
-		fmt.Fprintln(w)
-	}
-}
-
-func printDomains(out io.Writer, domains []v1alpha1.SpaceDomain) {
-	for _, domain := range domains {
-		suffix := ""
-		if domain.Default {
-			suffix = " (default)"
-		}
-		fmt.Fprintln(out, domain.Domain+suffix)
-	}
-}
-
->>>>>>> db5c3640
 func printAdditionalCommands(w io.Writer, spaceName string) {
 	fmt.Fprintf(w, "Use 'kf space %s' to get the current state of the space.\n", spaceName)
 	fmt.Fprintf(w, "Use 'kf target -s %s' to set the default space kf works with.\n", spaceName)

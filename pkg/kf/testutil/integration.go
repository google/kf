// Copyright 2019 Google LLC
//
// Licensed under the Apache License, Version 2.0 (the "License");
// you may not use this file except in compliance with the License.
// You may obtain a copy of the License at
//
//     https://www.apache.org/licenses/LICENSE-2.0
//
// Unless required by applicable law or agreed to in writing, software
// distributed under the License is distributed on an "AS IS" BASIS,
// WITHOUT WARRANTIES OR CONDITIONS OF ANY KIND, either express or implied.
// See the License for the specific language governing permissions and
// limitations under the License.

package testutil

import (
	"bufio"
	"bytes"
	"context"
	"encoding/json"
	"fmt"
	"io"
	"io/ioutil"
	"net/http"
	"os"
	"os/exec"
	"os/signal"
	"path"
	"path/filepath"
	"regexp"
	"strings"
	"sync"
	"testing"
	"time"

<<<<<<< HEAD
	"k8s.io/apimachinery/pkg/apis/meta/v1/unstructured"
=======
	corev1 "k8s.io/api/core/v1"
	metav1 "k8s.io/apimachinery/pkg/apis/meta/v1"
	"k8s.io/client-go/dynamic"
	"k8s.io/client-go/kubernetes"
	_ "k8s.io/client-go/plugin/pkg/client/auth/gcp"
	_ "k8s.io/client-go/plugin/pkg/client/auth/oidc"
	"k8s.io/client-go/rest"
	"k8s.io/client-go/tools/clientcmd"
	"knative.dev/pkg/injection"
>>>>>>> 90e058da
)

const (
	// EnvDockerRegistry is the environment variable used to store the
	// registry we will push containers to for the integration tests. If this
	// is not set, then the integration tests are skipped.
	EnvDockerRegistry = "DOCKER_REGISTRY"

	// IntegrationTestDomain is the domain that the integration test spaces
	// are setup with.
	IntegrationTestDomain = "integration-tests.kf.dev"
)

// DockerRegistry returns the configured docker registry for the integration
// tests.
func DockerRegistry() string {
	return os.Getenv(EnvDockerRegistry)
}

// ShouldSkipIntegration returns true if integration tests are being skipped.
func ShouldSkipIntegration(t *testing.T) bool {
	t.Helper()

	if skipIntegration := os.Getenv("SKIP_INTEGRATION"); skipIntegration == "true" {
		t.Skipf("Skipping %s because SKIP_INTEGRATION was true", t.Name())
		return true
	}

	if !strings.HasPrefix(t.Name(), "TestIntegration_") {
		// We want to enforce a convention so scripts can single out
		// integration tests.
		t.Fatalf("Integration tests must have the name format of 'TestIntegration_XXX`")
		return true
	}

	if testing.Short() {
		t.Skipf("Skipping %s because short tests were requested", t.Name())
		return true
	}

	if registry := DockerRegistry(); registry == "" {
		t.Skipf("%s is required for integration tests... Skipping...", EnvDockerRegistry)
		return true
	}

	return false
}

func logTestResults(t *testing.T, f func()) {
	start := time.Now()
	defer func() {
		state := "PASSED"
		if t.Failed() {
			state = "FAILED"
		}
		t.Logf("Test %s took %v and %s", t.Name(), time.Since(start), state)
	}()

	f()
}

func withSignalCaptureCancel(t *testing.T, f func(ctx context.Context)) {
	// Setup context that will allow us to cleanup if the user wants to
	// cancel the tests.
	ctx, cancel := context.WithCancel(context.Background())
	// Give everything time to clean up.
	defer time.Sleep(time.Second)
	defer cancel()
	CancelOnSignal(ctx, cancel, t.Log)

	f(ctx)
}

// RunIntegrationTest skips the tests if testing.Short() is true (via --short
// flag) or if DOCKER_REGISTRY is not set. Otherwise it runs the given test.
func RunIntegrationTest(t *testing.T, test func(ctx context.Context, t *testing.T)) {
	t.Helper()

	if ShouldSkipIntegration(t) {
		return
	}

	logTestResults(t, func() {
		withSignalCaptureCancel(t, func(ctx context.Context) {
			test(ctx, t)
		})
	})
}

// RunKubeAPITest is for executing tests against the Kubernetes API directly.
func RunKubeAPITest(t *testing.T, test func(ctx context.Context, t *testing.T)) {
	t.Helper()

	if ShouldSkipIntegration(t) {
		return
	}

	loadingRules := clientcmd.NewDefaultClientConfigLoadingRules()
	clientCfg := clientcmd.NewNonInteractiveDeferredLoadingClientConfig(loadingRules, &clientcmd.ConfigOverrides{})
	restCfg, err := clientCfg.ClientConfig()
	if err != nil {
		t.Fatalf("couldn't fetch kubeconfig: %v", err)
	}

	logTestResults(t, func() {
		withSignalCaptureCancel(t, func(ctx context.Context) {
			ctx = contextWithRestConfig(ctx, restCfg)

			// Set up the autowired informers so they can be used in testing
			ctx, _ = injection.Default.SetupInformers(ctx, restCfg)

			test(ctx, t)
		})
	})
}

type restConfigKey struct{}

func contextWithRestConfig(ctx context.Context, cfg *rest.Config) context.Context {
	return context.WithValue(ctx, restConfigKey{}, cfg)
}

func restConfigFromContext(ctx context.Context) *rest.Config {
	return ctx.Value(restConfigKey{}).(*rest.Config)
}

// WithRestConfig gets the rest config from the context and passes it to the callback.
func WithRestConfig(ctx context.Context, t *testing.T, callback func(cfg *rest.Config)) {
	t.Helper()

	callback(restConfigFromContext(ctx))
}

// WithKubernetes creates a Kubernetes client from the config on the context
// and passes it to the callback.
func WithKubernetes(ctx context.Context, t *testing.T, callback func(k8s kubernetes.Interface)) {
	t.Helper()

	WithRestConfig(ctx, t, func(cfg *rest.Config) {
		k8s, err := kubernetes.NewForConfig(cfg)
		if err != nil {
			t.Fatalf("Creating Kubernetes: %v", err)
		}

		callback(k8s)
	})
}

// WithDynamicClient creates a dynamic Kubernetes client from the config on the
// context and passes it to the callback.
func WithDynamicClient(ctx context.Context, t *testing.T, callback func(client dynamic.Interface)) {
	t.Helper()

	WithRestConfig(ctx, t, func(cfg *rest.Config) {
		dynamic, err := dynamic.NewForConfig(cfg)
		if err != nil {
			t.Fatalf("Creating dynamic client: %v", err)
		}

		callback(dynamic)
	})
}

// WithNamespace creates a namespace and deletes it after the test is done.
// It can be used within the context of a RunKubeAPITest.
func WithNamespace(ctx context.Context, t *testing.T, callback func(namespace string)) {
	t.Helper()

	WithKubernetes(ctx, t, func(k8s kubernetes.Interface) {
		name := fmt.Sprintf("integration-%d", time.Now().UnixNano())
		namespace := &corev1.Namespace{
			ObjectMeta: metav1.ObjectMeta{
				Name: name,
			},
		}

		if _, err := k8s.CoreV1().Namespaces().Create(namespace); err != nil {
			t.Fatalf("Creating namespace: %v", err)
		}
		defer k8s.CoreV1().Namespaces().Delete(name, &metav1.DeleteOptions{})

		t.Logf("With Namespace: %s", name)
		callback(name)
	})
}

// CancelOnSignal watches for a kill signal. If it gets one, it invokes the
// cancel function. An aditional signal will exit the process. If the given context finishes, the underlying go-routine
// finishes.
func CancelOnSignal(ctx context.Context, cancel func(), log func(args ...interface{})) {
	go func() {
		c := make(chan os.Signal, 1)
		signal.Notify(c, os.Interrupt, os.Kill)
		select {
		case <-c:
			log("Signal received... Cleaning up... (Hit Ctrl-C again to quit immediately)")
			cancel()
			<-c
			os.Exit(1)
		case <-ctx.Done():
			return
		}
	}()
}

// KfTestConfig is a configuration for a Kf Test.
type KfTestConfig struct {
	Args []string
	Env  map[string]string
}

// KfTestOutput is the output from `kf`. Note, this output is while kf is
// running.
type KfTestOutput struct {
	Stdout io.Reader
	Stderr io.Reader
	Stdin  io.Writer
	Done   <-chan struct{}
}

// Kf provides a DSL for running integration tests.
type Kf struct {
	t          *testing.T
	binaryPath string
}

// NewKf creates a Kf for running tests with.
func NewKf(t *testing.T, binaryPath string) *Kf {
	return &Kf{
		t:          t,
		binaryPath: binaryPath,
	}
}

func (k *Kf) kf(ctx context.Context, t *testing.T, cfg KfTestConfig) (KfTestOutput, <-chan error) {
	t.Helper()

	Logf(t, "kf %s\n", strings.Join(cfg.Args, " "))

	cmd := exec.CommandContext(ctx, k.binaryPath, cfg.Args...)
	for name, value := range cfg.Env {
		cmd.Env = append(cmd.Env, fmt.Sprintf("%s=%s", name, value))
	}
	stdout, err := cmd.StdoutPipe()
	if err != nil {
		t.Fatalf("failed to fetch Stdout pipe: %s", err)
	}
	stderr, err := cmd.StderrPipe()
	if err != nil {
		t.Fatalf("failed to fetch Stderr pipe: %s", err)
	}
	stdin, err := cmd.StdinPipe()
	if err != nil {
		t.Fatalf("failed to fetch Stdin pipe: %s", err)
	}

	if err := cmd.Start(); err != nil {
		t.Fatalf("failed to start kf: %s", err)
	}

	done := make(chan struct{})
	errs := make(chan error, 1)
	go func() {
		errs <- cmd.Wait()
		close(done)
	}()

	return KfTestOutput{
		Stdout: stdout,
		Stderr: stderr,
		Stdin:  stdin,
		Done:   done,
	}, errs
}

// RunSynchronous runs kf with the provided configuration and returns the
// results.
func (k *Kf) RunSynchronous(ctx context.Context, cfg KfTestConfig) (stdout, stderr []byte, err error) {
	k.t.Helper()
	Logf(k.t, "kf %s\n", strings.Join(cfg.Args, " "))

	var stdoutBuf, stderrBuf bytes.Buffer

	cmd := exec.CommandContext(ctx, k.binaryPath, cfg.Args...)
	for name, value := range cfg.Env {
		cmd.Env = append(cmd.Env, fmt.Sprintf("%s=%s", name, value))
	}
	cmd.Stdout = &stdoutBuf
	cmd.Stderr = &stderrBuf

	err = cmd.Run()
	stdout = stdoutBuf.Bytes()
	stderr = stderrBuf.Bytes()
	return
}

// KfTest is a test ran by RunKfTest.
type KfTest func(ctx context.Context, t *testing.T, kf *Kf)

// RunKfTest runs 'kf' for integration tests. It first compiles 'kf' and then
// launches it as a sub-process. It will set the args and environment
// variables accordingly. It will run the given test with the resulting
// STDOUT, STDERR and STDIN. It will cleanup the sub-process on completion via
// the context.
func RunKfTest(t *testing.T, test KfTest) {
	t.Helper()

	ctx, cancel := context.WithCancel(context.Background())
	CancelOnSignal(ctx, cancel, t.Log)
	kfPath := CompileKf(ctx, t)

	RunIntegrationTest(t, func(ctx context.Context, t *testing.T) {
		t.Helper()

		kf := NewKf(t, kfPath)

		// Create the space
		spaceName := fmt.Sprintf("apps-integration-test-%d", time.Now().UnixNano())
		kf.CreateSpace(ctx, spaceName)
		defer kf.DeleteSpace(ctx, spaceName)

		// Wait for space to become ready
		// TODO(#371): create-space should wait until the space is ready.
		RetryOnPanic(ctx, t, func() {
			for _, s := range kf.Spaces(ctx) {
				if strings.HasPrefix(s, spaceName) &&
					// Ensure space is marked "Ready True"
					regexp.MustCompile(`\sTrue\s`).MatchString(s) {
					return
				}
			}
			panic(fmt.Sprintf("%s-> did not find space %s", t.Name(), spaceName))
		})

		ctx = ContextWithSpace(ctx, spaceName)

		test(ctx, t, kf)
	})
}

var (
	compileKfOnce sync.Once
	compiledKf    string
)

// CompileKf compiles the `kf` binary. It returns a string to the resulting
// binary.
func CompileKf(ctx context.Context, t *testing.T) string {
	t.Helper()
	compileKfOnce.Do(func() {
		t.Helper()
		compiledKf = Compile(ctx, t, "./cmd/kf")
	})
	return compiledKf
}

// Compile compiles a path in the repo. It returns a path to the resulting
// binary. codePath must be relative to RootDir.
func Compile(ctx context.Context, t *testing.T, codePath string) string {
	t.Helper()

	var err error
	codePath, err = filepath.Abs(filepath.Join(RootDir(ctx, t), codePath))
	if err != nil {
		t.Fatalf("failed to convert to absolute path: %s", err)
	}

	wd, err := os.Getwd()
	if err != nil {
		t.Fatalf("failed to get CWD: %s", err)
	}

	codePath, err = filepath.Rel(wd, codePath)
	if err != nil {
		t.Fatalf("failed to get relative code path: %s", err)
	}
	codePath = "./" + codePath

	tmpDir, err := ioutil.TempDir("", "kf_test_compile")
	if err != nil {
		t.Fatalf("failed to create a temp dir: %s", err)
	}

	go func() {
		<-ctx.Done()
		if err := os.RemoveAll(tmpDir); err != nil {
			t.Logf("WARNING: failed to cleanup temp dir: %s: %s", tmpDir, err)
		}
	}()

	outputPath := filepath.Join(tmpDir, "out")
	cmd := exec.CommandContext(ctx, "go", "build", "-o", outputPath, ".")
	cmd.Dir = codePath
	if output, err := cmd.CombinedOutput(); err != nil {
		t.Fatalf("failed to go build (err=%s): %s", err, output)
	}

	return outputPath
}

// RootDir uses git to find the root of the directory. This is useful for
// tests (especially integration ones that compile things).
func RootDir(ctx context.Context, t *testing.T) string {
	t.Helper()

	ctx, cancel := context.WithTimeout(ctx, 3*time.Second)
	defer cancel()

	cmd := exec.CommandContext(ctx, "git", "rev-parse", "--show-toplevel")
	stdout, err := cmd.StdoutPipe()
	if err != nil {
		t.Fatalf("failed to get Stdout pipe for RootDir: %s", err)
	}

	if err := cmd.Start(); err != nil {
		t.Fatalf("failed to start command to get RootDir %s", err)
	}

	data, err := ioutil.ReadAll(stdout)
	if err != nil {
		t.Fatalf("failed to read Stdout pipe for RootDir: %s", err)
	}

	if err := cmd.Wait(); err != nil {
		t.Fatalf("failed to get RootDir %s", err)
	}

	return strings.TrimSpace(string(data))
}

// RetryOnPanic will retry the function if it panics (e.g., via PanicOnError)
// until the given context is cancelled or the given function succeeds without
// panicking.
func RetryOnPanic(ctx context.Context, t *testing.T, f func()) {
	var success bool
	for !success && ctx.Err() == nil {
		func() {
			defer func() {
				if err := recover(); err != nil {
					Logf(t, "got err: %s. Retrying...", err)
					return
				}
				success = true
			}()

			f()
		}()
	}
}

// PanicOnError launches a go routine and waits for either the context or an
// error. An error will result in a panic. Why a panic in a test? t.Fatal is
// not thread safe. T.Failed() is thread safe, therefore we can use that to
// prevent the panic.
func PanicOnError(ctx context.Context, t *testing.T, messagePrefix string, errs <-chan error) {
	go func() {
		t.Helper()
		select {
		case <-ctx.Done():
			return
		case err := <-errs:
			if err != nil {
				if t.Failed() {
					Logf(t, "%s: %s", messagePrefix, err)
					return
				} else {
					panic(fmt.Sprintf("%s->%s: %s", t.Name(), messagePrefix, err))
				}
			}
		}
	}()
}

// CombineOutputStr writes the Stdout and Stderr string. It will return when
// ctx is done.
func CombineOutputStr(ctx context.Context, t *testing.T, out KfTestOutput) []string {
	lines := CombineOutput(ctx, t, out)

	var result []string
	for {
		select {
		case <-ctx.Done():
			return result
		case <-out.Done:
			return result
		case line, ok := <-lines:
			if ok {
				result = append(result, line)
			}
		}
	}
}

// CombineOutput writes the Stdout and Stderr to a channel for each line.
func CombineOutput(ctx context.Context, t *testing.T, out KfTestOutput) <-chan string {
	lines := make(chan string)

	var wg sync.WaitGroup
	f := func(r io.Reader) {
		defer wg.Done()
		s := bufio.NewScanner(r)
		for s.Scan() {
			select {
			case <-ctx.Done():
				return
			case lines <- s.Text():
			}
		}
	}

	wg.Add(2)
	go f(out.Stdout)
	go f(out.Stderr)
	go func() {
		wg.Wait()
		close(lines)
	}()

	return lines
}

// Logf will write to Stderr if testing.Verbose is true and t.Log otherwise.
// This is so logs will stream out instead of only being displayed at the end
// of the test.
func Logf(t *testing.T, format string, i ...interface{}) {
	line := fmt.Sprintf(format, i...)
	lineWithPrefix := fmt.Sprintf("[%s] %s", t.Name(), line)

	if testing.Verbose() {
		fmt.Fprintln(os.Stderr, lineWithPrefix)
		return
	}

	t.Logf(lineWithPrefix)
}

// StreamOutput writes the output of KfTestOutput to the testing.Log if
// testing.Verbose is false and Stderr otherwise.
func StreamOutput(ctx context.Context, t *testing.T, out KfTestOutput) {
	lines := CombineOutput(ctx, t, out)

	for {
		select {
		case <-ctx.Done():
			return
		case <-out.Done:
			return
		case line, ok := <-lines:
			if ok {
				Logf(t, line)
			}
		}
	}
}

// RetryPost will post until successful, duration has been reached or context is
// done. A close function is returned for closing the sub-context.
func RetryPost(
	ctx context.Context,
	t *testing.T,
	addr string,
	duration time.Duration,
	expectedStatusCode int,
	body string,
) (*http.Response, func()) {
	t.Helper()
	ctx, cancel := context.WithTimeout(ctx, duration)

	for {
		select {
		case <-ctx.Done():
			cancel()
			t.Fatalf("context cancelled")
		default:
		}

		req, err := http.NewRequest(http.MethodPost, addr, strings.NewReader(body))
		if err != nil {
			cancel()
			t.Fatalf("failed to create request: %s", err)
		}
		req = req.WithContext(ctx)

		resp, err := http.DefaultClient.Do(req)
		if err != nil {
			Logf(t, "failed to post (retrying...): %s", err)
			time.Sleep(1000 * time.Millisecond)
			continue
		}

		if resp.StatusCode != expectedStatusCode {
			Logf(t, "got %d, wanted %d (retrying...)", resp.StatusCode, expectedStatusCode)
			time.Sleep(1000 * time.Millisecond)
			continue
		}

		return resp, func() {
			cancel()
			resp.Body.Close()
		}
	}
}

// RetryGet will send a get request until successful, duration has been reached or context is
// done. A close function is returned for closing the sub-context.
func RetryGet(
	ctx context.Context,
	t *testing.T,
	addr string,
	duration time.Duration,
	expectedStatusCode int,
) (*http.Response, func()) {
	t.Helper()
	ctx, cancel := context.WithTimeout(ctx, duration)

	for {
		select {
		case <-ctx.Done():
			cancel()
			t.Fatalf("context cancelled")
		default:
		}

		req, err := http.NewRequest(http.MethodGet, addr, nil)
		if err != nil {
			cancel()
			t.Fatalf("failed to create request: %s", err)
		}
		req = req.WithContext(ctx)

		resp, err := http.DefaultClient.Do(req)
		if err != nil {
			Logf(t, "failed to get (retrying...): %s", err)
			time.Sleep(1000 * time.Millisecond)
			continue
		}

		if resp.StatusCode != expectedStatusCode {
			Logf(t, "got %d, wanted %d (retrying...)", resp.StatusCode, expectedStatusCode)
			time.Sleep(1000 * time.Millisecond)
			continue
		}

		return resp, func() {
			cancel()
			resp.Body.Close()
		}
	}
}

// CreateQuota creates a resourcequota.
func (k *Kf) CreateQuota(ctx context.Context, quotaName string, extraArgs ...string) ([]string, error) {
	k.t.Helper()
	Logf(k.t, "creating quota %q...", quotaName)
	defer Logf(k.t, "done creating quota %q.", quotaName)

	args := []string{
		"create-quota",
		"--namespace", SpaceFromContext(ctx),
		quotaName,
	}

	output, err := k.kf(ctx, k.t, KfTestConfig{
		Args: append(args, extraArgs...),
	})
	return CombineOutputStr(ctx, k.t, output), <-err
}

// Quotas returns all the quotas from `kf quotas`
func (k *Kf) Quotas(ctx context.Context) ([]string, error) {
	k.t.Helper()
	Logf(k.t, "listing quotas...")
	defer Logf(k.t, "done listing quotas.")
	output, err := k.kf(ctx, k.t, KfTestConfig{
		Args: []string{
			"quotas",
			"--namespace", SpaceFromContext(ctx),
		},
	})

	return CombineOutputStr(ctx, k.t, output), <-err
}

// DeleteQuota deletes a quota.
func (k *Kf) DeleteQuota(ctx context.Context, quotaName string) ([]string, error) {
	k.t.Helper()
	Logf(k.t, "deleting %q...", quotaName)
	defer Logf(k.t, "done deleting %q.", quotaName)
	output, err := k.kf(ctx, k.t, KfTestConfig{
		Args: []string{
			"delete-quota",
			"--namespace", SpaceFromContext(ctx),
			quotaName,
		},
	})
	return CombineOutputStr(ctx, k.t, output), <-err
}

// GetQuota returns information about a quota.
func (k *Kf) GetQuota(ctx context.Context, quotaName string) ([]string, error) {
	k.t.Helper()
	Logf(k.t, "getting %q...", quotaName)
	defer Logf(k.t, "done getting %q.", quotaName)
	output, err := k.kf(ctx, k.t, KfTestConfig{
		Args: []string{
			"quota",
			"--namespace", SpaceFromContext(ctx),
			quotaName,
		},
	})

	return CombineOutputStr(ctx, k.t, output), <-err
}

// UpdateQuota updates a quota.
func (k *Kf) UpdateQuota(ctx context.Context, quotaName string, extraArgs ...string) ([]string, error) {
	k.t.Helper()
	Logf(k.t, "updating %q...", quotaName)
	defer Logf(k.t, "done updating %q.", quotaName)

	args := []string{
		"update-quota",
		"--namespace", SpaceFromContext(ctx),
		quotaName,
	}

	output, err := k.kf(ctx, k.t, KfTestConfig{
		Args: append(args, extraArgs...),
	})

	return CombineOutputStr(ctx, k.t, output), <-err
}

// Push pushes an application.
func (k *Kf) Push(ctx context.Context, appName string, extraArgs ...string) {
	k.t.Helper()
	Logf(k.t, "pushing app %q...", appName)
	defer Logf(k.t, "done pushing app %q.", appName)

	args := []string{
		"push",
		"--namespace", SpaceFromContext(ctx),
		appName,
	}

	output, errs := k.kf(ctx, k.t, KfTestConfig{
		Args: append(args, extraArgs...),
	})
	PanicOnError(ctx, k.t, fmt.Sprintf("push %q", appName), errs)
	StreamOutput(ctx, k.t, output)
}

var sourceCache = make(map[string]string)
var mutex sync.Mutex

// CachePush pushes an application and caches the source or uses a cached
// version. This is incompatible with additional arguments that might change
// the semantics of push.
func (k *Kf) CachePush(ctx context.Context, appName string, source string) {
	mutex.Lock()
	container, ok := sourceCache[source]
	if ok {
		mutex.Unlock()
		k.Push(ctx, appName, "--docker-image", container)
		return
	}

	defer mutex.Unlock()
	k.Push(ctx, appName, "--path", source)
	appJSON := k.App(ctx, appName)

	obj := map[string]interface{}{}
	if err := json.Unmarshal([]byte(appJSON), &obj); err != nil {
		k.t.Fatal("unmarshaling app:", err)
	}

	container, ok, _ = unstructured.NestedString(obj, "status", "image")
	if ok {
		k.t.Log("Caching source", source, " as ", container)
		sourceCache[source] = container
	}
}

// Logs displays the logs of an application.
func (k *Kf) Logs(ctx context.Context, appName string, extraArgs ...string) <-chan string {
	k.t.Helper()
	Logf(k.t, "displaying logs of app %q...", appName)
	defer Logf(k.t, "done displaying logs of app %q.", appName)

	args := []string{
		"logs",
		"--namespace", SpaceFromContext(ctx),
		appName,
	}

	output, errs := k.kf(ctx, k.t, KfTestConfig{
		Args: append(args, extraArgs...),
	})
	PanicOnError(ctx, k.t, fmt.Sprintf("logs %q", appName), errs)
	return CombineOutput(ctx, k.t, output)
}

// AppInfo is the information returned by listing an app. It is returned by
// ListApp.
type AppInfo struct {
	Name           string
	RequestedState string
	Instances      string
	Memory         string
	Disk           string
	URLs           []string
}

// Apps returns all the apps from `kf app`
func (k *Kf) Apps(ctx context.Context) map[string]AppInfo {
	Logf(k.t, "listing apps...")
	defer Logf(k.t, "done listing apps.")
	k.t.Helper()
	output, errs := k.kf(ctx, k.t, KfTestConfig{
		Args: []string{
			"apps",
			"--namespace", SpaceFromContext(ctx),
		},
	})
	PanicOnError(ctx, k.t, "apps", errs)
	apps := CombineOutputStr(ctx, k.t, output)

	if len(apps) == 0 {
		return nil
	}

	results := map[string]AppInfo{}
	for _, app := range apps[1:] {
		f := strings.Fields(app)
		if len(f) <= 1 {
			continue
		}

		name := f[0]
		requestedState := f[1]
		instances := f[2]
		memory := f[3]
		disk := f[4]
		var urls []string
		if len(f) > 5 {
			urls = strings.Split(f[5], ",")
		}

		results[name] = AppInfo{
			Name:           name,
			RequestedState: requestedState,
			Instances:      instances,
			Memory:         memory,
			Disk:           disk,
			URLs:           urls,
		}
	}

	return results
}

// App gets a single app by name and returns its JSON representation.
func (k *Kf) App(ctx context.Context, name string) json.RawMessage {
	k.t.Helper()

	Logf(k.t, "getting app %s", name)
	defer Logf(k.t, "done getting app %s", name)

	stdout, _, err := k.RunSynchronous(ctx, KfTestConfig{
		Args: []string{
			"app",
			"--namespace", SpaceFromContext(ctx),
			"-o", "json",
			name,
		},
	})

	if err != nil {
		k.t.Fatal(err)
	}

	if !json.Valid(stdout) {
		k.t.Fatal("App JSON was invalid:", string(stdout))
	}

	return stdout
}

// Delete deletes an application.
func (k *Kf) Delete(ctx context.Context, appName string, extraArgs ...string) {
	k.t.Helper()
	Logf(k.t, "deleting %q...", appName)
	defer Logf(k.t, "done deleting %q.", appName)
	args := []string{
		"delete",
		"--namespace", SpaceFromContext(ctx),
		appName,
	}

	output, errs := k.kf(ctx, k.t, KfTestConfig{
		Args: append(args, extraArgs...),
	})
	PanicOnError(ctx, k.t, fmt.Sprintf("delete %q", appName), errs)
	StreamOutput(ctx, k.t, output)
}

// Stop stops an application.
func (k *Kf) Stop(ctx context.Context, appName string) {
	k.t.Helper()
	Logf(k.t, "stopping %q...", appName)
	defer Logf(k.t, "done stopping %q.", appName)
	output, errs := k.kf(ctx, k.t, KfTestConfig{
		Args: []string{
			"stop",
			"--namespace", SpaceFromContext(ctx),
			appName,
		},
	})
	PanicOnError(ctx, k.t, fmt.Sprintf("stop %q", appName), errs)
	StreamOutput(ctx, k.t, output)
}

// Start starts an application.
func (k *Kf) Start(ctx context.Context, appName string) {
	k.t.Helper()
	Logf(k.t, "starting %q...", appName)
	defer Logf(k.t, "done starting %q.", appName)
	output, errs := k.kf(ctx, k.t, KfTestConfig{
		Args: []string{
			"start",
			"--namespace", SpaceFromContext(ctx),
			appName,
		},
	})
	PanicOnError(ctx, k.t, fmt.Sprintf("start %q", appName), errs)
	StreamOutput(ctx, k.t, output)
}

// Restart restarts an application.
func (k *Kf) Restart(ctx context.Context, appName string) {
	k.t.Helper()
	Logf(k.t, "restarting %q...", appName)
	defer Logf(k.t, "done restarting %q.", appName)
	output, errs := k.kf(ctx, k.t, KfTestConfig{
		Args: []string{
			"restart",
			"--namespace", SpaceFromContext(ctx),
			appName,
		},
	})
	PanicOnError(ctx, k.t, fmt.Sprintf("restart %q", appName), errs)
	StreamOutput(ctx, k.t, output)
}

// Proxy starts a proxy for an application.
func (k *Kf) Proxy(ctx context.Context, appName string, port int) {
	k.t.Helper()
	Logf(k.t, "running proxy for %q...", appName)
	defer Logf(k.t, "done running proxy for %q.", appName)
	output, errs := k.kf(ctx, k.t, KfTestConfig{
		Args: []string{
			"proxy",
			"--namespace", SpaceFromContext(ctx),
			appName,
			fmt.Sprintf("--port=%d", port),
		},
	})
	PanicOnError(ctx, k.t, fmt.Sprintf("proxy %q", appName), errs)
	StreamOutput(ctx, k.t, output)
}

// ProxyRoute starts a proxy for a route.
func (k *Kf) ProxyRoute(ctx context.Context, routeHost string, port int) {
	k.t.Helper()
	Logf(k.t, "running proxy for %q...", routeHost)
	defer Logf(k.t, "done running proxy for %q.", routeHost)
	output, errs := k.kf(ctx, k.t, KfTestConfig{
		Args: []string{
			"proxy-route",
			"--namespace", SpaceFromContext(ctx),
			routeHost,
			fmt.Sprintf("--port=%d", port),
		},
	})
	PanicOnError(ctx, k.t, fmt.Sprintf("proxy %q", routeHost), errs)
	StreamOutput(ctx, k.t, output)
}

// SetEnv sets the environment variable for an app.
func (k *Kf) SetEnv(ctx context.Context, appName, name, value string) {
	k.t.Helper()
	Logf(k.t, "running set-env %s=%s for %q...", name, value, appName)
	defer Logf(k.t, "done running set-env %s=%s for %q.", name, value, appName)
	output, errs := k.kf(ctx, k.t, KfTestConfig{
		Args: []string{
			"set-env",
			"--namespace", SpaceFromContext(ctx),
			appName,
			name,
			value,
		},
	})
	PanicOnError(ctx, k.t, fmt.Sprintf("set-env %q", appName), errs)
	StreamOutput(ctx, k.t, output)
}

// UnsetEnv unsets the environment variable for an app.
func (k *Kf) UnsetEnv(ctx context.Context, appName, name string) {
	k.t.Helper()
	Logf(k.t, "running unset-env %s for %q...", name, appName)
	defer Logf(k.t, "done running unset-env %s for %q.", name, appName)
	output, errs := k.kf(ctx, k.t, KfTestConfig{
		Args: []string{
			"unset-env",
			"--namespace", SpaceFromContext(ctx),
			appName,
			name,
		},
	})
	PanicOnError(ctx, k.t, fmt.Sprintf("unset-env %q", appName), errs)
	StreamOutput(ctx, k.t, output)
}

// Env displays the environment variables for an app.
func (k *Kf) Env(ctx context.Context, appName string) map[string]string {
	k.t.Helper()
	Logf(k.t, "running env for %q...", appName)
	defer Logf(k.t, "done running env for %q.", appName)
	output, errs := k.kf(ctx, k.t, KfTestConfig{
		Args: []string{
			"env",
			"--namespace", SpaceFromContext(ctx),
			appName,
		},
	})
	PanicOnError(ctx, k.t, fmt.Sprintf("env %q", appName), errs)
	envs := CombineOutputStr(ctx, k.t, output)

	if len(envs) == 0 {
		return nil
	}

	results := map[string]string{}
	for _, line := range envs[1:] {
		fields := strings.Fields(line)
		if len(fields) < 2 {
			continue
		}
		// Remove the ':' suffix
		key := fields[0]
		key = key[:len(key)-1]
		results[key] = fields[1]
	}

	return results
}

// WaitForCluster runs doctor repeatedly until the cluster is ready or the
// operation times out.
func (k *Kf) WaitForCluster(ctx context.Context) {
	k.t.Helper()
	k.Doctor(ctx, "--delay", "5s", "--retries", "12")
}

// Doctor runs the doctor command.
func (k *Kf) Doctor(ctx context.Context, extraArgs ...string) {
	k.t.Helper()
	Logf(k.t, "running doctor...")
	defer Logf(k.t, "done running doctor.")
	args := []string{"doctor"}
	output, errs := k.kf(ctx, k.t, KfTestConfig{
		Args: append(args, extraArgs...),
	})
	PanicOnError(ctx, k.t, "doctor", errs)
	StreamOutput(ctx, k.t, output)
}

// Buildpacks runs the buildpacks command.
func (k *Kf) Buildpacks(ctx context.Context) []string {
	k.t.Helper()
	Logf(k.t, "running buildpacks...")
	defer Logf(k.t, "done running buildpacks.")
	output, errs := k.kf(ctx, k.t, KfTestConfig{
		Args: []string{
			"buildpacks",
			"--namespace", SpaceFromContext(ctx),
		},
	})
	PanicOnError(ctx, k.t, "buildpacks", errs)
	return CombineOutputStr(ctx, k.t, output)
}

// Stacks runs the stacks command.
func (k *Kf) Stacks(ctx context.Context) []string {
	k.t.Helper()
	Logf(k.t, "running stacks...")
	defer Logf(k.t, "done running stacks.")
	output, errs := k.kf(ctx, k.t, KfTestConfig{
		Args: []string{
			"stacks",
			"--namespace", SpaceFromContext(ctx),
		},
	})
	PanicOnError(ctx, k.t, "stacks", errs)
	return CombineOutputStr(ctx, k.t, output)
}

// CreateRoute runs the create-route command.
func (k *Kf) CreateRoute(ctx context.Context, domain string, extraArgs ...string) {
	k.t.Helper()
	Logf(k.t, "running create-route...")
	defer Logf(k.t, "done running create-route.")

	args := []string{
		"create-route",
		"--namespace", SpaceFromContext(ctx),
		domain,
	}

	output, errs := k.kf(ctx, k.t, KfTestConfig{
		Args: append(args, extraArgs...),
	})
	PanicOnError(ctx, k.t, "create-route", errs)
	StreamOutput(ctx, k.t, output)
}

// MapRoute runs the map-route command.
func (k *Kf) MapRoute(ctx context.Context, appName, domain string, extraArgs ...string) {
	k.t.Helper()
	Logf(k.t, "running map-route...")
	defer Logf(k.t, "done running map-route.")

	args := []string{
		"map-route",
		"--namespace", SpaceFromContext(ctx),
		appName,
		domain,
	}

	output, errs := k.kf(ctx, k.t, KfTestConfig{
		Args: append(args, extraArgs...),
	})
	PanicOnError(ctx, k.t, "map-route", errs)
	StreamOutput(ctx, k.t, output)
}

// UnmapRoute runs the unmap-route command.
func (k *Kf) UnmapRoute(ctx context.Context, appName, domain string, extraArgs ...string) {
	k.t.Helper()
	Logf(k.t, "running unmap-route...")
	defer Logf(k.t, "done running unmap-route.")

	args := []string{
		"unmap-route",
		"--namespace", SpaceFromContext(ctx),
		appName,
		domain,
	}

	output, errs := k.kf(ctx, k.t, KfTestConfig{
		Args: append(args, extraArgs...),
	})
	PanicOnError(ctx, k.t, "unmap-route", errs)
	StreamOutput(ctx, k.t, output)
}

// DeleteRoute runs the delete-route command.
func (k *Kf) DeleteRoute(ctx context.Context, domain string, extraArgs ...string) {
	k.t.Helper()
	Logf(k.t, "running delete-route...")
	defer Logf(k.t, "done running delete-route.")

	args := []string{
		"delete-route",
		"--namespace", SpaceFromContext(ctx),
		domain,
	}

	output, errs := k.kf(ctx, k.t, KfTestConfig{
		Args: append(args, extraArgs...),
	})
	PanicOnError(ctx, k.t, "delete-route", errs)
	StreamOutput(ctx, k.t, output)
}

// Routes runs the routes command.
func (k *Kf) Routes(ctx context.Context) []string {
	k.t.Helper()
	Logf(k.t, "running routes...")
	defer Logf(k.t, "done running routes.")
	output, errs := k.kf(ctx, k.t, KfTestConfig{
		Args: []string{
			"routes",
			"--namespace", SpaceFromContext(ctx),
		},
	})
	PanicOnError(ctx, k.t, "routes", errs)
	return CombineOutputStr(ctx, k.t, output)
}

// CreateSpace runs the create-space command.
func (k *Kf) CreateSpace(ctx context.Context, space string) []string {
	k.t.Helper()
	Logf(k.t, "running create-space...")
	defer Logf(k.t, "done running create-space.")
	output, errs := k.kf(ctx, k.t, KfTestConfig{
		Args: []string{
			"create-space",
			"--container-registry", DockerRegistry(),
			"--domain", IntegrationTestDomain,
			space,
		},
	})
	PanicOnError(ctx, k.t, "create-space", errs)
	return CombineOutputStr(ctx, k.t, output)
}

// DeleteSpace runs the create-space command.
func (k *Kf) DeleteSpace(ctx context.Context, space string) []string {
	k.t.Helper()
	Logf(k.t, "running delete-space...")
	defer Logf(k.t, "done running delete-space.")
	output, errs := k.kf(ctx, k.t, KfTestConfig{
		Args: []string{
			"delete-space",
			space,
		},
	})
	PanicOnError(ctx, k.t, "delete-space", errs)
	return CombineOutputStr(ctx, k.t, output)
}

// Spaces returns all the spaces from `kf spaces`
func (k *Kf) Spaces(ctx context.Context) []string {
	Logf(k.t, "listing spaces...")
	defer Logf(k.t, "done listing spaces.")
	k.t.Helper()
	output, errs := k.kf(ctx, k.t, KfTestConfig{
		Args: []string{
			"spaces",
		},
	})
	PanicOnError(ctx, k.t, "spaces", errs)
	return CombineOutputStr(ctx, k.t, output)
}

// Target runs the target command.
func (k *Kf) Target(ctx context.Context, namespace string) []string {
	k.t.Helper()
	Logf(k.t, "running target...")
	defer Logf(k.t, "done running target.")
	output, errs := k.kf(ctx, k.t, KfTestConfig{
		Args: []string{
			"target",
			"--space",
			namespace,
		},
	})
	PanicOnError(ctx, k.t, "target", errs)
	return CombineOutputStr(ctx, k.t, output)
}

// Marketplace runs the marketplace command and returns the output.
func (k *Kf) Marketplace(ctx context.Context, extraArgs ...string) []string {
	k.t.Helper()
	Logf(k.t, "running marketplace...")
	defer Logf(k.t, "done running marketplace.")

	args := []string{
		"marketplace",
		"--namespace", SpaceFromContext(ctx),
	}

	output, errs := k.kf(ctx, k.t, KfTestConfig{
		Args: append(args, extraArgs...),
	})
	PanicOnError(ctx, k.t, "marketplace", errs)
	return CombineOutputStr(ctx, k.t, output)
}

// CreateServiceBroker runs the create-service-broker command.
func (k *Kf) CreateServiceBroker(ctx context.Context, brokerName string, url string, extraArgs ...string) {
	k.t.Helper()
	Logf(k.t, "running create-service-broker...")
	defer Logf(k.t, "done running create-service-broker.")

	args := []string{
		"create-service-broker",
		"--namespace", SpaceFromContext(ctx),
		brokerName,
		url,
	}

	output, errs := k.kf(ctx, k.t, KfTestConfig{
		Args: append(args, extraArgs...),
	})
	PanicOnError(ctx, k.t, "create-service-broker", errs)
	StreamOutput(ctx, k.t, output)
}

// DeleteServiceBroker runs the delete-service-broker command.
func (k *Kf) DeleteServiceBroker(ctx context.Context, brokerName string, extraArgs ...string) {
	k.t.Helper()
	Logf(k.t, "running delete-service-broker...")
	defer Logf(k.t, "done running delete-service-broker.")

	args := []string{
		"delete-service-broker",
		"--namespace", SpaceFromContext(ctx),
		brokerName,
	}

	output, errs := k.kf(ctx, k.t, KfTestConfig{
		Args: append(args, extraArgs...),
	})
	PanicOnError(ctx, k.t, "delete-service-broker", errs)
	StreamOutput(ctx, k.t, output)
}

// CreateService runs the create-service command.
func (k *Kf) CreateService(ctx context.Context, serviceClass string, servicePlan string, serviceInstanceName string, extraArgs ...string) {
	k.t.Helper()
	Logf(k.t, "running create-service...")
	defer Logf(k.t, "done running create-service.")

	args := []string{
		"create-service",
		"--namespace", SpaceFromContext(ctx),
		serviceClass,
		servicePlan,
		serviceInstanceName,
	}

	output, errs := k.kf(ctx, k.t, KfTestConfig{
		Args: append(args, extraArgs...),
	})
	PanicOnError(ctx, k.t, "create-service", errs)
	StreamOutput(ctx, k.t, output)
}

// Services runs the services command.
func (k *Kf) Services(ctx context.Context, extraArgs ...string) []string {
	k.t.Helper()
	Logf(k.t, "running services...")
	defer Logf(k.t, "done running services.")

	args := []string{
		"services",
		"--namespace", SpaceFromContext(ctx),
	}

	output, errs := k.kf(ctx, k.t, KfTestConfig{
		Args: append(args, extraArgs...),
	})
	PanicOnError(ctx, k.t, "services", errs)
	return CombineOutputStr(ctx, k.t, output)
}

// DeleteService runs the delete-service command.
func (k *Kf) DeleteService(ctx context.Context, serviceInstanceName string, extraArgs ...string) {
	k.t.Helper()
	Logf(k.t, "running delete-service...")
	defer Logf(k.t, "done running delete-service.")

	args := []string{
		"delete-service",
		"--namespace", SpaceFromContext(ctx),
		serviceInstanceName,
	}

	output, errs := k.kf(ctx, k.t, KfTestConfig{
		Args: append(args, extraArgs...),
	})
	PanicOnError(ctx, k.t, "delete-service", errs)
	StreamOutput(ctx, k.t, output)
}

// BindService runs the bind-service command.
func (k *Kf) BindService(ctx context.Context, appName string, serviceInstanceName string, extraArgs ...string) {
	k.t.Helper()
	Logf(k.t, "running bind-service...")
	defer Logf(k.t, "done running bind-service.")

	args := []string{
		"bind-service",
		"--namespace", SpaceFromContext(ctx),
		appName,
		serviceInstanceName,
	}

	output, errs := k.kf(ctx, k.t, KfTestConfig{
		Args: append(args, extraArgs...),
	})
	PanicOnError(ctx, k.t, "bind-service", errs)
	StreamOutput(ctx, k.t, output)
}

// Bindings runs the services command.
func (k *Kf) Bindings(ctx context.Context, extraArgs ...string) []string {
	k.t.Helper()
	Logf(k.t, "running bindings...")
	defer Logf(k.t, "done running bindings.")

	args := []string{
		"bindings",
		"--namespace", SpaceFromContext(ctx),
	}

	output, errs := k.kf(ctx, k.t, KfTestConfig{
		Args: append(args, extraArgs...),
	})
	PanicOnError(ctx, k.t, "bindings", errs)
	return CombineOutputStr(ctx, k.t, output)
}

// UnbindService runs the unbind-service command.
func (k *Kf) UnbindService(ctx context.Context, appName string, serviceInstanceName string, extraArgs ...string) {
	k.t.Helper()
	Logf(k.t, "running unbind-service...")
	defer Logf(k.t, "done running unbind-service.")

	args := []string{
		"unbind-service",
		"--namespace", SpaceFromContext(ctx),
		appName,
		serviceInstanceName,
	}

	output, errs := k.kf(ctx, k.t, KfTestConfig{
		Args: append(args, extraArgs...),
	})
	PanicOnError(ctx, k.t, "unbind-service", errs)
	StreamOutput(ctx, k.t, output)
}

// VcapServices runs the vcap-services command.
func (k *Kf) VcapServices(ctx context.Context, extraArgs ...string) []string {
	k.t.Helper()
	Logf(k.t, "running vcap-services...")
	defer Logf(k.t, "done running vcap-services.")

	args := []string{
		"vcap-services",
		"--namespace", SpaceFromContext(ctx),
	}

	output, errs := k.kf(ctx, k.t, KfTestConfig{
		Args: append(args, extraArgs...),
	})
	PanicOnError(ctx, k.t, "vcap-services", errs)
	return CombineOutputStr(ctx, k.t, output)
}

type spaceKey struct{}

// ContextWithSpace returns a context that has the space information. The
// space can be fetched via SpaceFromContext.
func ContextWithSpace(ctx context.Context, space string) context.Context {
	return context.WithValue(ctx, spaceKey{}, space)
}

// SpaceFromContext returns the space name given a context that has been setup
// via ContextWithSpace.
func SpaceFromContext(ctx context.Context) string {
	return ctx.Value(spaceKey{}).(string)
}

type brokerKey struct{}

// ContextWithBroker returns a context that has the service broker information. The
// broker name can be fetched via BrokerFromContext.
func ContextWithBroker(ctx context.Context, brokerName string) context.Context {
	return context.WithValue(ctx, brokerKey{}, brokerName)
}

// BrokerFromContext returns the broker name given a context that has been setup
// via ContextWithBroker.
func BrokerFromContext(ctx context.Context) string {
	return ctx.Value(brokerKey{}).(string)
}

type serviceInstanceKey struct{}

// ContextWithServiceInstance returns a context that has the service instance information. The
// service instance name can be fetched via ServiceInstanceFromContext.
func ContextWithServiceInstance(ctx context.Context, serviceInstanceName string) context.Context {
	return context.WithValue(ctx, serviceInstanceKey{}, serviceInstanceName)
}

// ServiceInstanceFromContext returns the service instance name given a context that has been setup
// via ContextWithServiceInstance.
func ServiceInstanceFromContext(ctx context.Context) string {
	return ctx.Value(serviceInstanceKey{}).(string)
}

type serviceClassKey struct{}

// ContextWithServiceClass returns a context that has the service class information. The
// service class name can be fetched via ServiceClassFromContext.
func ContextWithServiceClass(ctx context.Context, serviceClassName string) context.Context {
	return context.WithValue(ctx, serviceClassKey{}, serviceClassName)
}

// ServiceClassFromContext returns the service class name given a context that has been setup
// via ContextWithServiceClass.
func ServiceClassFromContext(ctx context.Context) string {
	return ctx.Value(serviceClassKey{}).(string)
}

type servicePlanKey struct{}

// ContextWithServicePlan returns a context that has the service plan information. The
// service plan name can be fetched via ServiceInstanceFromContext.
func ContextWithServicePlan(ctx context.Context, servicePlanName string) context.Context {
	return context.WithValue(ctx, servicePlanKey{}, servicePlanName)
}

// ServicePlanFromContext returns the service plan name given a context that has been setup
// via ContextWithServicePlan.
func ServicePlanFromContext(ctx context.Context) string {
	return ctx.Value(servicePlanKey{}).(string)
}

type appKey struct{}

// ContextWithApp returns a context that has the app information. The
// app name can be fetched via AppFromContext.
func ContextWithApp(ctx context.Context, appName string) context.Context {
	return context.WithValue(ctx, appKey{}, appName)
}

// AppFromContext returns the service plan name given a context that has been setup
// via ContextWithApp.
func AppFromContext(ctx context.Context) string {
	return ctx.Value(appKey{}).(string)
}

// ExpectedAddr returns the expected address for integration tests given a
// hostname and URL path.
func ExpectedAddr(hostname, urlPath string) string {
	hostnameDomain := IntegrationTestDomain
	if hostname != "" {
		hostnameDomain = fmt.Sprintf("%s.%s", hostname, IntegrationTestDomain)
	}

	return hostnameDomain + path.Join("/", urlPath)
}<|MERGE_RESOLUTION|>--- conflicted
+++ resolved
@@ -34,11 +34,9 @@
 	"testing"
 	"time"
 
-<<<<<<< HEAD
-	"k8s.io/apimachinery/pkg/apis/meta/v1/unstructured"
-=======
 	corev1 "k8s.io/api/core/v1"
 	metav1 "k8s.io/apimachinery/pkg/apis/meta/v1"
+	"k8s.io/apimachinery/pkg/apis/meta/v1/unstructured"
 	"k8s.io/client-go/dynamic"
 	"k8s.io/client-go/kubernetes"
 	_ "k8s.io/client-go/plugin/pkg/client/auth/gcp"
@@ -46,7 +44,6 @@
 	"k8s.io/client-go/rest"
 	"k8s.io/client-go/tools/clientcmd"
 	"knative.dev/pkg/injection"
->>>>>>> 90e058da
 )
 
 const (
@@ -112,6 +109,7 @@
 	// Setup context that will allow us to cleanup if the user wants to
 	// cancel the tests.
 	ctx, cancel := context.WithCancel(context.Background())
+
 	// Give everything time to clean up.
 	defer time.Sleep(time.Second)
 	defer cancel()

// Copyright 2019 Google LLC
//
// Licensed under the Apache License, Version 2.0 (the "License");
// you may not use this file except in compliance with the License.
// You may obtain a copy of the License at
//
//     https://www.apache.org/licenses/LICENSE-2.0
//
// Unless required by applicable law or agreed to in writing, software
// distributed under the License is distributed on an "AS IS" BASIS,
// WITHOUT WARRANTIES OR CONDITIONS OF ANY KIND, either express or implied.
// See the License for the specific language governing permissions and
// limitations under the License.

// This file was generated with functions.go, DO NOT EDIT IT.

package apps

// Generator defined imports
import (
	"context"
	"errors"
	"fmt"
	"io"
	"strings"
	"time"

	corev1 "k8s.io/api/core/v1"
	apierrors "k8s.io/apimachinery/pkg/api/errors"
	metav1 "k8s.io/apimachinery/pkg/apis/meta/v1"
	"knative.dev/pkg/apis"
	"knative.dev/pkg/kmp"
)

// User defined imports
import (
	v1alpha1 "github.com/google/kf/pkg/apis/kf/v1alpha1"
	cv1alpha1 "github.com/google/kf/pkg/client/clientset/versioned/typed/kf/v1alpha1"
)

////////////////////////////////////////////////////////////////////////////////
// Functional Utilities
////////////////////////////////////////////////////////////////////////////////

const (
	// Kind contains the kind for the backing Kubernetes API.
	Kind = "App"

	// APIVersion contains the version for the backing Kubernetes API.
	APIVersion = "v1alpha1"
)

<<<<<<< HEAD
var ConditionReady = apis.ConditionType(v1alpha1.AppConditionReady)
var ConditionServiceBindingsReady = apis.ConditionType(v1alpha1.AppConditionServiceBindingsReady)
=======
var (
	ConditionReady                = apis.ConditionType(v1alpha1.AppConditionReady)
	ConditionServiceBindingsReady = apis.ConditionType(v1alpha1.AppConditionServiceBindingsReady)
	ConditionKnativeServiceReady  = apis.ConditionType(v1alpha1.AppConditionKnativeServiceReady)
	ConditionRoutesReady          = apis.ConditionType(v1alpha1.AppConditionRouteReady)
)
>>>>>>> 4166c767

// Predicate is a boolean function for a v1alpha1.App.
type Predicate func(*v1alpha1.App) bool

// Mutator is a function that changes v1alpha1.App.
type Mutator func(*v1alpha1.App) error

// DiffWrapper wraps a mutator and prints out the diff between the original object
// and the one it returns if there's no error.
func DiffWrapper(w io.Writer, mutator Mutator) Mutator {
	return func(mutable *v1alpha1.App) error {
		before := mutable.DeepCopy()

		if err := mutator(mutable); err != nil {
			return err
		}

		FormatDiff(w, "old", "new", before, mutable)

		return nil
	}
}

// FormatDiff creates a diff between two v1alpha1.Apps and writes it to the given
// writer.
func FormatDiff(w io.Writer, leftName, rightName string, left, right *v1alpha1.App) {
	diff, err := kmp.SafeDiff(left, right)
	switch {
	case err != nil:
		fmt.Fprintf(w, "couldn't format diff: %s\n", err.Error())

	case diff == "":
		fmt.Fprintln(w, "No changes")

	default:
		fmt.Fprintf(w, "App Diff (-%s +%s):\n", leftName, rightName)
		// go-cmp randomly chooses to prefix lines with non-breaking spaces or
		// regular spaces to prevent people from using it as a real diff/patch
		// tool. We normalize them so our outputs will be consistent.
		fmt.Fprintln(w, strings.ReplaceAll(diff, " ", " "))
	}
}

// List represents a collection of v1alpha1.App.
type List []v1alpha1.App

// Filter returns a new list items for which the predicates fails removed.
func (list List) Filter(filter Predicate) (out List) {
	for _, v := range list {
		if filter(&v) {
			out = append(out, v)
		}
	}

	return
}

// ObservedGenerationMatchesGeneration is a predicate that returns true if the
// object's ObservedGeneration matches the genration of the object.
func ObservedGenerationMatchesGeneration(obj *v1alpha1.App) bool {
	return obj.Generation == obj.Status.ObservedGeneration
}

// ExtractConditions converts the native condition types into an apis.Condition
// array with the Type, Status, Reason, and Message fields intact.
func ExtractConditions(obj *v1alpha1.App) (extracted []apis.Condition) {
	for _, cond := range obj.Status.Conditions {
		// Only copy the following four fields to be compatible with
		// recommended Kuberntes fields.
		extracted = append(extracted, apis.Condition{
			Type:    apis.ConditionType(cond.Type),
			Status:  corev1.ConditionStatus(cond.Status),
			Reason:  cond.Reason,
			Message: cond.Message,
		})
	}

	return
}

////////////////////////////////////////////////////////////////////////////////
// Client
////////////////////////////////////////////////////////////////////////////////

// Client is the interface for interacting with v1alpha1.App types as App CF style objects.
type Client interface {
	Create(namespace string, obj *v1alpha1.App, opts ...CreateOption) (*v1alpha1.App, error)
	Update(namespace string, obj *v1alpha1.App, opts ...UpdateOption) (*v1alpha1.App, error)
	Transform(namespace string, name string, transformer Mutator) (*v1alpha1.App, error)
	Get(namespace string, name string, opts ...GetOption) (*v1alpha1.App, error)
	Delete(namespace string, name string, opts ...DeleteOption) error
	List(namespace string, opts ...ListOption) ([]v1alpha1.App, error)
	Upsert(namespace string, newObj *v1alpha1.App, merge Merger) (*v1alpha1.App, error)
	WaitFor(ctx context.Context, namespace string, name string, interval time.Duration, condition Predicate) (*v1alpha1.App, error)
	WaitForE(ctx context.Context, namespace string, name string, interval time.Duration, condition ConditionFuncE) (*v1alpha1.App, error)

	// Utility functions
	WaitForDeletion(ctx context.Context, namespace string, name string, interval time.Duration) (*v1alpha1.App, error)
	WaitForConditionReadyTrue(ctx context.Context, namespace string, name string, interval time.Duration) (*v1alpha1.App, error)
	WaitForConditionServiceBindingsReadyTrue(ctx context.Context, namespace string, name string, interval time.Duration) (*v1alpha1.App, error)
	WaitForConditionKnativeServiceReadyTrue(ctx context.Context, namespace string, name string, interval time.Duration) (*v1alpha1.App, error)
	WaitForConditionRoutesReadyTrue(ctx context.Context, namespace string, name string, interval time.Duration) (*v1alpha1.App, error)

	// ClientExtension can be used by the developer to extend the client.
	ClientExtension
}

type coreClient struct {
	kclient      cv1alpha1.AppsGetter
	upsertMutate Mutator
}

func (core *coreClient) preprocessUpsert(obj *v1alpha1.App) error {
	if core.upsertMutate == nil {
		return nil
	}

	return core.upsertMutate(obj)
}

// Create inserts the given v1alpha1.App into the cluster.
// The value to be inserted will be preprocessed and validated before being sent.
func (core *coreClient) Create(namespace string, obj *v1alpha1.App, opts ...CreateOption) (*v1alpha1.App, error) {
	if err := core.preprocessUpsert(obj); err != nil {
		return nil, err
	}

	return core.kclient.Apps(namespace).Create(obj)
}

// Update replaces the existing object in the cluster with the new one.
// The value to be inserted will be preprocessed and validated before being sent.
func (core *coreClient) Update(namespace string, obj *v1alpha1.App, opts ...UpdateOption) (*v1alpha1.App, error) {
	if err := core.preprocessUpsert(obj); err != nil {
		return nil, err
	}

	return core.kclient.Apps(namespace).Update(obj)
}

// Transform performs a read/modify/write on the object with the given name
// and returns the updated object. Transform manages the options for the Get and
// Update calls.
func (core *coreClient) Transform(namespace string, name string, mutator Mutator) (*v1alpha1.App, error) {
	obj, err := core.Get(namespace, name)
	if err != nil {
		return nil, err
	}

	if err := mutator(obj); err != nil {
		return nil, err
	}

	return core.Update(namespace, obj)
}

// Get retrieves an existing object in the cluster with the given name.
// The function will return an error if an object is retrieved from the cluster
// but doesn't pass the membership test of this client.
func (core *coreClient) Get(namespace string, name string, opts ...GetOption) (*v1alpha1.App, error) {
	res, err := core.kclient.Apps(namespace).Get(name, metav1.GetOptions{})
	if err != nil {
		return nil, fmt.Errorf("couldn't get the App with the name %q: %v", name, err)
	}

	return res, nil
}

// Delete removes an existing object in the cluster.
// The deleted object is NOT tested for membership before deletion.
func (core *coreClient) Delete(namespace string, name string, opts ...DeleteOption) error {
	cfg := DeleteOptionDefaults().Extend(opts).toConfig()

	if err := core.kclient.Apps(namespace).Delete(name, cfg.ToDeleteOptions()); err != nil {
		return fmt.Errorf("couldn't delete the App with the name %q: %v", name, err)
	}

	return nil
}

func (cfg deleteConfig) ToDeleteOptions() *metav1.DeleteOptions {
	resp := metav1.DeleteOptions{}

	if cfg.ForegroundDeletion {
		propigationPolicy := metav1.DeletePropagationForeground
		resp.PropagationPolicy = &propigationPolicy
	}

	return &resp
}

// List gets objects in the cluster and filters the results based on the
// internal membership test.
func (core *coreClient) List(namespace string, opts ...ListOption) ([]v1alpha1.App, error) {
	cfg := ListOptionDefaults().Extend(opts).toConfig()

	res, err := core.kclient.Apps(namespace).List(cfg.ToListOptions())
	if err != nil {
		return nil, fmt.Errorf("couldn't list Apps: %v", err)
	}

	if cfg.filter == nil {
		return res.Items, nil
	}

	return List(res.Items).Filter(cfg.filter), nil
}

func (cfg listConfig) ToListOptions() (resp metav1.ListOptions) {
	if cfg.fieldSelector != nil {
		resp.FieldSelector = metav1.FormatLabelSelector(metav1.SetAsLabelSelector(cfg.fieldSelector))
	}

	return
}

// Merger is a type to merge an existing value with a new one.
type Merger func(newObj, oldObj *v1alpha1.App) *v1alpha1.App

// Upsert inserts the object into the cluster if it doesn't already exist, or else
// calls the merge function to merge the existing and new then performs an Update.
func (core *coreClient) Upsert(namespace string, newObj *v1alpha1.App, merge Merger) (*v1alpha1.App, error) {
	// NOTE: the field selector may be ignored by some Kubernetes resources
	// so we double check down below.
	existing, err := core.List(namespace, WithListFieldSelector(map[string]string{"metadata.name": newObj.Name}))
	if err != nil {
		return nil, err
	}

	for _, oldObj := range existing {
		if oldObj.Name == newObj.Name {
			return core.Update(namespace, merge(newObj, &oldObj))
		}
	}

	return core.Create(namespace, newObj)
}

// WaitFor is a convenience wrapper for WaitForE that fails if the error
// passed is non-nil. It allows the use of Predicates instead of ConditionFuncE.
func (core *coreClient) WaitFor(ctx context.Context, namespace string, name string, interval time.Duration, condition Predicate) (*v1alpha1.App, error) {
	return core.WaitForE(ctx, namespace, name, interval, wrapPredicate(condition))
}

// ConditionFuncE is a callback used by WaitForE. Done should be set to true
// once the condition succeeds and shouldn't be called anymore. The error
// will be passed back to the user.
//
// This function MAY retrieve a nil instance and an apiErr. It's up to the
// function to decide how to handle the apiErr.
type ConditionFuncE func(instance *v1alpha1.App, apiErr error) (done bool, err error)

// WaitForE polls for the given object every interval until the condition
// function becomes done or the timeout expires. The first poll occurs
// immediately after the function is invoked.
//
// The function polls infinitely if no timeout is supplied.
func (core *coreClient) WaitForE(ctx context.Context, namespace string, name string, interval time.Duration, condition ConditionFuncE) (instance *v1alpha1.App, err error) {
	var done bool
	tick := time.Tick(interval)

	for {
		instance, err = core.kclient.Apps(namespace).Get(name, metav1.GetOptions{})
		if done, err = condition(instance, err); done {
			return
		}

		select {
		case <-tick:
			// repeat instance check
		case <-ctx.Done():
			return nil, errors.New("waiting for App timed out")
		}
	}
}

// ConditionDeleted is a ConditionFuncE that succeeds if the error returned by
// the cluster was a not found error.
func ConditionDeleted(_ *v1alpha1.App, apiErr error) (bool, error) {
	if apiErr != nil {
		if apierrors.IsNotFound(apiErr) {
			apiErr = nil
		}

		return true, apiErr
	}

	return false, nil
}

// wrapPredicate converts a predicate to a ConditionFuncE that fails if the
// error is not nil
func wrapPredicate(condition Predicate) ConditionFuncE {
	return func(obj *v1alpha1.App, err error) (bool, error) {
		if err != nil {
			return true, err
		}

		return condition(obj), nil
	}
}

// WaitForDeletion is a utility function that combines WaitForE with ConditionDeleted.
func (core *coreClient) WaitForDeletion(ctx context.Context, namespace string, name string, interval time.Duration) (instance *v1alpha1.App, err error) {
	return core.WaitForE(ctx, namespace, name, interval, ConditionDeleted)
}

func checkConditionTrue(obj *v1alpha1.App, err error, condition apis.ConditionType) (bool, error) {
	if err != nil {
		return true, err
	}

	// don't propagate old statuses
	if !ObservedGenerationMatchesGeneration(obj) {
		return false, nil
	}

	for _, cond := range ExtractConditions(obj) {
		if cond.Type == condition {
			switch {
			case cond.IsTrue():
				return true, nil

			case cond.IsUnknown():
				return false, nil

			default:
				// return true and a failure assuming IsFalse and other statuses can't be
				// recovered from because they violate the K8s spec
				return true, fmt.Errorf("checking %s failed, status: %s message: %s reason: %s", cond.Type, cond.Status, cond.Message, cond.Reason)
			}
		}
	}

	return false, nil
}

// ConditionReadyTrue is a ConditionFuncE that waits for Condition{Ready v1alpha1.AppConditionReady } to
// become true and fails with an error if the condition becomes false.
func ConditionReadyTrue(obj *v1alpha1.App, err error) (bool, error) {
	return checkConditionTrue(obj, err, ConditionReady)
}

// WaitForConditionReadyTrue is a utility function that combines WaitForE with ConditionReadyTrue.
func (core *coreClient) WaitForConditionReadyTrue(ctx context.Context, namespace string, name string, interval time.Duration) (instance *v1alpha1.App, err error) {
	return core.WaitForE(ctx, namespace, name, interval, ConditionReadyTrue)
}

// ConditionServiceBindingsReadyTrue is a ConditionFuncE that waits for Condition{ServiceBindingsReady v1alpha1.AppConditionServiceBindingsReady } to
// become true and fails with an error if the condition becomes false.
func ConditionServiceBindingsReadyTrue(obj *v1alpha1.App, err error) (bool, error) {
	return checkConditionTrue(obj, err, ConditionServiceBindingsReady)
}

// WaitForConditionServiceBindingsReadyTrue is a utility function that combines WaitForE with ConditionServiceBindingsReadyTrue.
func (core *coreClient) WaitForConditionServiceBindingsReadyTrue(ctx context.Context, namespace string, name string, interval time.Duration) (instance *v1alpha1.App, err error) {
	return core.WaitForE(ctx, namespace, name, interval, ConditionServiceBindingsReadyTrue)
}

// ConditionKnativeServiceReadyTrue is a ConditionFuncE that waits for Condition{KnativeServiceReady v1alpha1.AppConditionKnativeServiceReady } to
// become true and fails with an error if the condition becomes false.
func ConditionKnativeServiceReadyTrue(obj *v1alpha1.App, err error) (bool, error) {
	return checkConditionTrue(obj, err, ConditionKnativeServiceReady)
}

// WaitForConditionKnativeServiceReadyTrue is a utility function that combines WaitForE with ConditionKnativeServiceReadyTrue.
func (core *coreClient) WaitForConditionKnativeServiceReadyTrue(ctx context.Context, namespace string, name string, interval time.Duration) (instance *v1alpha1.App, err error) {
	return core.WaitForE(ctx, namespace, name, interval, ConditionKnativeServiceReadyTrue)
}

// ConditionRoutesReadyTrue is a ConditionFuncE that waits for Condition{RoutesReady v1alpha1.AppConditionRouteReady } to
// become true and fails with an error if the condition becomes false.
func ConditionRoutesReadyTrue(obj *v1alpha1.App, err error) (bool, error) {
	return checkConditionTrue(obj, err, ConditionRoutesReady)
}

// WaitForConditionRoutesReadyTrue is a utility function that combines WaitForE with ConditionRoutesReadyTrue.
func (core *coreClient) WaitForConditionRoutesReadyTrue(ctx context.Context, namespace string, name string, interval time.Duration) (instance *v1alpha1.App, err error) {
	return core.WaitForE(ctx, namespace, name, interval, ConditionRoutesReadyTrue)
}<|MERGE_RESOLUTION|>--- conflicted
+++ resolved
@@ -50,17 +50,12 @@
 	APIVersion = "v1alpha1"
 )
 
-<<<<<<< HEAD
-var ConditionReady = apis.ConditionType(v1alpha1.AppConditionReady)
-var ConditionServiceBindingsReady = apis.ConditionType(v1alpha1.AppConditionServiceBindingsReady)
-=======
 var (
 	ConditionReady                = apis.ConditionType(v1alpha1.AppConditionReady)
 	ConditionServiceBindingsReady = apis.ConditionType(v1alpha1.AppConditionServiceBindingsReady)
 	ConditionKnativeServiceReady  = apis.ConditionType(v1alpha1.AppConditionKnativeServiceReady)
 	ConditionRoutesReady          = apis.ConditionType(v1alpha1.AppConditionRouteReady)
 )
->>>>>>> 4166c767
 
 // Predicate is a boolean function for a v1alpha1.App.
 type Predicate func(*v1alpha1.App) bool

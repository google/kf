--- conflicted
+++ resolved
@@ -97,7 +97,11 @@
 				continue
 			}
 
-<<<<<<< HEAD
+			if noStart {
+				logger.Printf("Total deploy time %0.2f seconds\n", time.Now().Sub(deployStart).Seconds())
+				return nil
+			}
+
 			appReady := app.Status.GetCondition(v1alpha1.AppConditionReady)
 			if appReady == nil {
 				continue
@@ -105,20 +109,6 @@
 			if appReady.Message != "" {
 				logger.Printf("Updated state to: %s\n", appReady.Message)
 			}
-=======
-		if noStart {
-			logger.Printf("Total deploy time %0.2f seconds\n", time.Now().Sub(deployStart).Seconds())
-			return nil
-		}
-
-		appReady := app.Status.GetCondition(v1alpha1.AppConditionReady)
-		if appReady == nil {
-			continue
-		}
-		if appReady.Message != "" {
-			logger.Printf("Updated state to: %s\n", appReady.Message)
-		}
->>>>>>> 76a0b8e7
 
 			switch appReady.Status {
 			case corev1.ConditionTrue:

--- conflicted
+++ resolved
@@ -101,7 +101,6 @@
 		return fmt.Errorf("failed to push app: %s", err)
 	}
 
-<<<<<<< HEAD
 	merger := routes.Merger(func(newR, oldR *v1alpha1.Route) *v1alpha1.Route {
 		newR.ObjectMeta = *oldR.ObjectMeta.DeepCopy()
 
@@ -121,8 +120,6 @@
 		newRoute, err := p.routesClient.Upsert(cfg.Namespace, route, merger)
 	}
 
-	if err := p.appsClient.DeployLogs(cfg.Output, appName, resultingApp.ResourceVersion, app.Namespace); err != nil {
-=======
 	if err := p.appsClient.DeployLogs(
 		cfg.Output,
 		appName,
@@ -130,7 +127,6 @@
 		app.Namespace,
 		cfg.NoStart,
 	); err != nil {
->>>>>>> 5e1bbc26
 		return err
 	}
 

// Copyright 2019 Google LLC
//
// Licensed under the Apache License, Version 2.0 (the "License");
// you may not use this file except in compliance with the License.
// You may obtain a copy of the License at
//
//     https://www.apache.org/licenses/LICENSE-2.0
//
// Unless required by applicable law or agreed to in writing, software
// distributed under the License is distributed on an "AS IS" BASIS,
// WITHOUT WARRANTIES OR CONDITIONS OF ANY KIND, either express or implied.
// See the License for the specific language governing permissions and
// limitations under the License.

// This file was generated with option-builder.go, DO NOT EDIT IT.

package apps

import (
	"github.com/google/kf/pkg/apis/kf/v1alpha1"
	"io"
	corev1 "k8s.io/api/core/v1"
	"os"
)

type pushConfig struct {
	// AppSpecInstances is Scaling information for the service
	AppSpecInstances v1alpha1.AppSpecInstances
	// Args is the app container arguments
	Args []string
	// Buildpack is skip the detect buildpack step and use the given name
	Buildpack string
	// Command is the app container entrypoint
	Command []string
	// ContainerImage is the container to deploy
	ContainerImage string
	// DefaultRouteDomain is Domain for a defaultroute. Only used if a route doesn't already exist
	DefaultRouteDomain string
<<<<<<< HEAD
	// DiskQuota is app disk storage quota
	DiskQuota *resource.Quantity
	// DockerfilePath is the path to a Dockerfile to build
	DockerfilePath string
=======
>>>>>>> 8424ed12
	// EnvironmentVariables is set environment variables
	EnvironmentVariables map[string]string
	// Grpc is setup the ports for the container to allow gRPC to work
	Grpc bool
	// HealthCheck is the health check to use on the app
	HealthCheck *corev1.Probe
	// Namespace is the Kubernetes namespace to use
	Namespace string
	// Output is the io.Writer to write output such as build logs
	Output io.Writer
	// RandomRouteDomain is Domain for a random route. Only used if a route doesn't already exist
	RandomRouteDomain string
	// ResourceRequests is Resource requests for the container
	ResourceRequests corev1.ResourceList
	// Routes is routes for the app
	Routes []v1alpha1.RouteSpecFields
	// ServiceBindings is a list of Services to bind to the app
	ServiceBindings []v1alpha1.AppSpecServiceBinding
	// SourceImage is the source code as a container image
	SourceImage string
	// Stack is the builder stack to use for buildpack based apps
	Stack string
}

// PushOption is a single option for configuring a pushConfig
type PushOption func(*pushConfig)

// PushOptions is a configuration set defining a pushConfig
type PushOptions []PushOption

// toConfig applies all the options to a new pushConfig and returns it.
func (opts PushOptions) toConfig() pushConfig {
	cfg := pushConfig{}

	for _, v := range opts {
		v(&cfg)
	}

	return cfg
}

// Extend creates a new PushOptions with the contents of other overriding
// the values set in this PushOptions.
func (opts PushOptions) Extend(other PushOptions) PushOptions {
	var out PushOptions
	out = append(out, opts...)
	out = append(out, other...)
	return out
}

// AppSpecInstances returns the last set value for AppSpecInstances or the empty value
// if not set.
func (opts PushOptions) AppSpecInstances() v1alpha1.AppSpecInstances {
	return opts.toConfig().AppSpecInstances
}

// Args returns the last set value for Args or the empty value
// if not set.
func (opts PushOptions) Args() []string {
	return opts.toConfig().Args
}

// Buildpack returns the last set value for Buildpack or the empty value
// if not set.
func (opts PushOptions) Buildpack() string {
	return opts.toConfig().Buildpack
}

// Command returns the last set value for Command or the empty value
// if not set.
func (opts PushOptions) Command() []string {
	return opts.toConfig().Command
}

// ContainerImage returns the last set value for ContainerImage or the empty value
// if not set.
func (opts PushOptions) ContainerImage() string {
	return opts.toConfig().ContainerImage
}

// DefaultRouteDomain returns the last set value for DefaultRouteDomain or the empty value
// if not set.
func (opts PushOptions) DefaultRouteDomain() string {
	return opts.toConfig().DefaultRouteDomain
}

<<<<<<< HEAD
// DiskQuota returns the last set value for DiskQuota or the empty value
// if not set.
func (opts PushOptions) DiskQuota() *resource.Quantity {
	return opts.toConfig().DiskQuota
}

// DockerfilePath returns the last set value for DockerfilePath or the empty value
// if not set.
func (opts PushOptions) DockerfilePath() string {
	return opts.toConfig().DockerfilePath
}

=======
>>>>>>> 8424ed12
// EnvironmentVariables returns the last set value for EnvironmentVariables or the empty value
// if not set.
func (opts PushOptions) EnvironmentVariables() map[string]string {
	return opts.toConfig().EnvironmentVariables
}

// Grpc returns the last set value for Grpc or the empty value
// if not set.
func (opts PushOptions) Grpc() bool {
	return opts.toConfig().Grpc
}

// HealthCheck returns the last set value for HealthCheck or the empty value
// if not set.
func (opts PushOptions) HealthCheck() *corev1.Probe {
	return opts.toConfig().HealthCheck
}

// Namespace returns the last set value for Namespace or the empty value
// if not set.
func (opts PushOptions) Namespace() string {
	return opts.toConfig().Namespace
}

// Output returns the last set value for Output or the empty value
// if not set.
func (opts PushOptions) Output() io.Writer {
	return opts.toConfig().Output
}

// RandomRouteDomain returns the last set value for RandomRouteDomain or the empty value
// if not set.
func (opts PushOptions) RandomRouteDomain() string {
	return opts.toConfig().RandomRouteDomain
}

// ResourceRequests returns the last set value for ResourceRequests or the empty value
// if not set.
func (opts PushOptions) ResourceRequests() corev1.ResourceList {
	return opts.toConfig().ResourceRequests
}

// Routes returns the last set value for Routes or the empty value
// if not set.
func (opts PushOptions) Routes() []v1alpha1.RouteSpecFields {
	return opts.toConfig().Routes
}

// ServiceBindings returns the last set value for ServiceBindings or the empty value
// if not set.
func (opts PushOptions) ServiceBindings() []v1alpha1.AppSpecServiceBinding {
	return opts.toConfig().ServiceBindings
}

// SourceImage returns the last set value for SourceImage or the empty value
// if not set.
func (opts PushOptions) SourceImage() string {
	return opts.toConfig().SourceImage
}

// Stack returns the last set value for Stack or the empty value
// if not set.
func (opts PushOptions) Stack() string {
	return opts.toConfig().Stack
}

// WithPushAppSpecInstances creates an Option that sets Scaling information for the service
func WithPushAppSpecInstances(val v1alpha1.AppSpecInstances) PushOption {
	return func(cfg *pushConfig) {
		cfg.AppSpecInstances = val
	}
}

// WithPushArgs creates an Option that sets the app container arguments
func WithPushArgs(val []string) PushOption {
	return func(cfg *pushConfig) {
		cfg.Args = val
	}
}

// WithPushBuildpack creates an Option that sets skip the detect buildpack step and use the given name
func WithPushBuildpack(val string) PushOption {
	return func(cfg *pushConfig) {
		cfg.Buildpack = val
	}
}

// WithPushCommand creates an Option that sets the app container entrypoint
func WithPushCommand(val []string) PushOption {
	return func(cfg *pushConfig) {
		cfg.Command = val
	}
}

// WithPushContainerImage creates an Option that sets the container to deploy
func WithPushContainerImage(val string) PushOption {
	return func(cfg *pushConfig) {
		cfg.ContainerImage = val
	}
}

// WithPushDefaultRouteDomain creates an Option that sets Domain for a defaultroute. Only used if a route doesn't already exist
func WithPushDefaultRouteDomain(val string) PushOption {
	return func(cfg *pushConfig) {
		cfg.DefaultRouteDomain = val
	}
}

<<<<<<< HEAD
// WithPushDiskQuota creates an Option that sets app disk storage quota
func WithPushDiskQuota(val *resource.Quantity) PushOption {
	return func(cfg *pushConfig) {
		cfg.DiskQuota = val
	}
}

// WithPushDockerfilePath creates an Option that sets the path to a Dockerfile to build
func WithPushDockerfilePath(val string) PushOption {
	return func(cfg *pushConfig) {
		cfg.DockerfilePath = val
	}
}

=======
>>>>>>> 8424ed12
// WithPushEnvironmentVariables creates an Option that sets set environment variables
func WithPushEnvironmentVariables(val map[string]string) PushOption {
	return func(cfg *pushConfig) {
		cfg.EnvironmentVariables = val
	}
}

// WithPushGrpc creates an Option that sets setup the ports for the container to allow gRPC to work
func WithPushGrpc(val bool) PushOption {
	return func(cfg *pushConfig) {
		cfg.Grpc = val
	}
}

// WithPushHealthCheck creates an Option that sets the health check to use on the app
func WithPushHealthCheck(val *corev1.Probe) PushOption {
	return func(cfg *pushConfig) {
		cfg.HealthCheck = val
	}
}

// WithPushNamespace creates an Option that sets the Kubernetes namespace to use
func WithPushNamespace(val string) PushOption {
	return func(cfg *pushConfig) {
		cfg.Namespace = val
	}
}

// WithPushOutput creates an Option that sets the io.Writer to write output such as build logs
func WithPushOutput(val io.Writer) PushOption {
	return func(cfg *pushConfig) {
		cfg.Output = val
	}
}

// WithPushRandomRouteDomain creates an Option that sets Domain for a random route. Only used if a route doesn't already exist
func WithPushRandomRouteDomain(val string) PushOption {
	return func(cfg *pushConfig) {
		cfg.RandomRouteDomain = val
	}
}

// WithPushResourceRequests creates an Option that sets Resource requests for the container
func WithPushResourceRequests(val corev1.ResourceList) PushOption {
	return func(cfg *pushConfig) {
		cfg.ResourceRequests = val
	}
}

// WithPushRoutes creates an Option that sets routes for the app
func WithPushRoutes(val []v1alpha1.RouteSpecFields) PushOption {
	return func(cfg *pushConfig) {
		cfg.Routes = val
	}
}

// WithPushServiceBindings creates an Option that sets a list of Services to bind to the app
func WithPushServiceBindings(val []v1alpha1.AppSpecServiceBinding) PushOption {
	return func(cfg *pushConfig) {
		cfg.ServiceBindings = val
	}
}

// WithPushSourceImage creates an Option that sets the source code as a container image
func WithPushSourceImage(val string) PushOption {
	return func(cfg *pushConfig) {
		cfg.SourceImage = val
	}
}

// WithPushStack creates an Option that sets the builder stack to use for buildpack based apps
func WithPushStack(val string) PushOption {
	return func(cfg *pushConfig) {
		cfg.Stack = val
	}
}

// PushOptionDefaults gets the default values for Push.
func PushOptionDefaults() PushOptions {
	return PushOptions{
		WithPushNamespace("default"),
		WithPushOutput(os.Stdout),
	}
}

type deployConfig struct {
	// Namespace is the Kubernetes namespace to use
	Namespace string
}

// DeployOption is a single option for configuring a deployConfig
type DeployOption func(*deployConfig)

// DeployOptions is a configuration set defining a deployConfig
type DeployOptions []DeployOption

// toConfig applies all the options to a new deployConfig and returns it.
func (opts DeployOptions) toConfig() deployConfig {
	cfg := deployConfig{}

	for _, v := range opts {
		v(&cfg)
	}

	return cfg
}

// Extend creates a new DeployOptions with the contents of other overriding
// the values set in this DeployOptions.
func (opts DeployOptions) Extend(other DeployOptions) DeployOptions {
	var out DeployOptions
	out = append(out, opts...)
	out = append(out, other...)
	return out
}

// Namespace returns the last set value for Namespace or the empty value
// if not set.
func (opts DeployOptions) Namespace() string {
	return opts.toConfig().Namespace
}

// WithDeployNamespace creates an Option that sets the Kubernetes namespace to use
func WithDeployNamespace(val string) DeployOption {
	return func(cfg *deployConfig) {
		cfg.Namespace = val
	}
}

// DeployOptionDefaults gets the default values for Deploy.
func DeployOptionDefaults() DeployOptions {
	return DeployOptions{
		WithDeployNamespace("default"),
	}
}<|MERGE_RESOLUTION|>--- conflicted
+++ resolved
@@ -36,13 +36,8 @@
 	ContainerImage string
 	// DefaultRouteDomain is Domain for a defaultroute. Only used if a route doesn't already exist
 	DefaultRouteDomain string
-<<<<<<< HEAD
-	// DiskQuota is app disk storage quota
-	DiskQuota *resource.Quantity
 	// DockerfilePath is the path to a Dockerfile to build
 	DockerfilePath string
-=======
->>>>>>> 8424ed12
 	// EnvironmentVariables is set environment variables
 	EnvironmentVariables map[string]string
 	// Grpc is setup the ports for the container to allow gRPC to work
@@ -129,21 +124,12 @@
 	return opts.toConfig().DefaultRouteDomain
 }
 
-<<<<<<< HEAD
-// DiskQuota returns the last set value for DiskQuota or the empty value
-// if not set.
-func (opts PushOptions) DiskQuota() *resource.Quantity {
-	return opts.toConfig().DiskQuota
-}
-
 // DockerfilePath returns the last set value for DockerfilePath or the empty value
 // if not set.
 func (opts PushOptions) DockerfilePath() string {
 	return opts.toConfig().DockerfilePath
 }
 
-=======
->>>>>>> 8424ed12
 // EnvironmentVariables returns the last set value for EnvironmentVariables or the empty value
 // if not set.
 func (opts PushOptions) EnvironmentVariables() map[string]string {
@@ -252,14 +238,6 @@
 	}
 }
 
-<<<<<<< HEAD
-// WithPushDiskQuota creates an Option that sets app disk storage quota
-func WithPushDiskQuota(val *resource.Quantity) PushOption {
-	return func(cfg *pushConfig) {
-		cfg.DiskQuota = val
-	}
-}
-
 // WithPushDockerfilePath creates an Option that sets the path to a Dockerfile to build
 func WithPushDockerfilePath(val string) PushOption {
 	return func(cfg *pushConfig) {
@@ -267,8 +245,6 @@
 	}
 }
 
-=======
->>>>>>> 8424ed12
 // WithPushEnvironmentVariables creates an Option that sets set environment variables
 func WithPushEnvironmentVariables(val map[string]string) PushOption {
 	return func(cfg *pushConfig) {

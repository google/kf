// Copyright 2019 Google LLC
//
// Licensed under the Apache License, Version 2.0 (the "License");
// you may not use this file except in compliance with the License.
// You may obtain a copy of the License at
//
//     https://www.apache.org/licenses/LICENSE-2.0
//
// Unless required by applicable law or agreed to in writing, software
// distributed under the License is distributed on an "AS IS" BASIS,
// WITHOUT WARRANTIES OR CONDITIONS OF ANY KIND, either express or implied.
// See the License for the specific language governing permissions and
// limitations under the License.

// This file was generated with option-builder.go, DO NOT EDIT IT.

package apps

import (
	"github.com/google/kf/pkg/apis/kf/v1alpha1"
	"io"
	corev1 "k8s.io/api/core/v1"
	"k8s.io/apimachinery/pkg/api/resource"
	"os"
)

type pushConfig struct {
	// Buildpack is skip the detect buildpack step and use the given name
	Buildpack string
	// CPU is app CPU request
	ContainerImage string
	// ContainerRegistry is the container registry's URL
	ContainerRegistry string
	// DefaultRouteDomain is Domain for a defaultroute. Only used if a route doesn't already exist
<<<<<<< HEAD
	DefaultRouteDomain string
	// DiskQuota is app disk storage quota
=======
  CPU *resource.Quantity
	// ContainerImage is the container to deploy
	DefaultRouteDomain string
  // DiskQuota is app disk storage quota
>>>>>>> 2be394c0
	DiskQuota *resource.Quantity
	// EnvironmentVariables is set environment variables
	EnvironmentVariables map[string]string
	// ExactScale is scale exactly to this number of instances
	ExactScale *int
	// Grpc is setup the ports for the container to allow gRPC to work
	Grpc bool
	// HealthCheck is the health check to use on the app
	HealthCheck *corev1.Probe
	// MaxScale is the upper scale bound
	MaxScale *int
	// Memory is app memory request
	Memory *resource.Quantity
	// MinScale is the lower scale bound
	MinScale *int
	// Namespace is the Kubernetes namespace to use
	Namespace string
	// NoStart is setup the app without starting it
	NoStart bool
	// Output is the io.Writer to write output such as build logs
	Output io.Writer
	// RandomRouteDomain is Domain for a random route. Only used if a route doesn't already exist
	RandomRouteDomain string
	// Routes is routes for the app
	Routes []v1alpha1.RouteSpecFields
	// ServiceAccount is the service account to authenticate with
	ServiceAccount string
	// SourceImage is the source code as a container image
	SourceImage string
}

// PushOption is a single option for configuring a pushConfig
type PushOption func(*pushConfig)

// PushOptions is a configuration set defining a pushConfig
type PushOptions []PushOption

// toConfig applies all the options to a new pushConfig and returns it.
func (opts PushOptions) toConfig() pushConfig {
	cfg := pushConfig{}

	for _, v := range opts {
		v(&cfg)
	}

	return cfg
}

// Extend creates a new PushOptions with the contents of other overriding
// the values set in this PushOptions.
func (opts PushOptions) Extend(other PushOptions) PushOptions {
	var out PushOptions
	out = append(out, opts...)
	out = append(out, other...)
	return out
}

// Buildpack returns the last set value for Buildpack or the empty value
// if not set.
func (opts PushOptions) Buildpack() string {
	return opts.toConfig().Buildpack
}

// CPU returns the last set value for CPU or the empty value
// if not set.
func (opts PushOptions) CPU() *resource.Quantity {
	return opts.toConfig().CPU
}

// ContainerImage returns the last set value for ContainerImage or the empty value
// if not set.
func (opts PushOptions) ContainerImage() string {
	return opts.toConfig().ContainerImage
}

// ContainerRegistry returns the last set value for ContainerRegistry or the empty value
// if not set.
func (opts PushOptions) ContainerRegistry() string {
	return opts.toConfig().ContainerRegistry
}

// DefaultRouteDomain returns the last set value for DefaultRouteDomain or the empty value
// if not set.
func (opts PushOptions) DefaultRouteDomain() string {
	return opts.toConfig().DefaultRouteDomain
}

// DiskQuota returns the last set value for DiskQuota or the empty value
// if not set.
func (opts PushOptions) DiskQuota() *resource.Quantity {
	return opts.toConfig().DiskQuota

// DefaultRouteDomain returns the last set value for DefaultRouteDomain or the empty value
// if not set.
func (opts PushOptions) DefaultRouteDomain() string {
	return opts.toConfig().DefaultRouteDomain
}

// EnvironmentVariables returns the last set value for EnvironmentVariables or the empty value
// if not set.
func (opts PushOptions) EnvironmentVariables() map[string]string {
	return opts.toConfig().EnvironmentVariables
}

// ExactScale returns the last set value for ExactScale or the empty value
// if not set.
func (opts PushOptions) ExactScale() *int {
	return opts.toConfig().ExactScale
}

// Grpc returns the last set value for Grpc or the empty value
// if not set.
func (opts PushOptions) Grpc() bool {
	return opts.toConfig().Grpc
}

// HealthCheck returns the last set value for HealthCheck or the empty value
// if not set.
func (opts PushOptions) HealthCheck() *corev1.Probe {
	return opts.toConfig().HealthCheck
}

// MaxScale returns the last set value for MaxScale or the empty value
// if not set.
func (opts PushOptions) MaxScale() *int {
	return opts.toConfig().MaxScale
}

// Memory returns the last set value for Memory or the empty value
// if not set.
func (opts PushOptions) Memory() *resource.Quantity {
	return opts.toConfig().Memory
}

// MinScale returns the last set value for MinScale or the empty value
// if not set.
func (opts PushOptions) MinScale() *int {
	return opts.toConfig().MinScale
}

// Namespace returns the last set value for Namespace or the empty value
// if not set.
func (opts PushOptions) Namespace() string {
	return opts.toConfig().Namespace
}

// NoStart returns the last set value for NoStart or the empty value
// if not set.
func (opts PushOptions) NoStart() bool {
	return opts.toConfig().NoStart
}

// Output returns the last set value for Output or the empty value
// if not set.
func (opts PushOptions) Output() io.Writer {
	return opts.toConfig().Output
}

// RandomRouteDomain returns the last set value for RandomRouteDomain or the empty value
// if not set.
func (opts PushOptions) RandomRouteDomain() string {
	return opts.toConfig().RandomRouteDomain
}

// Routes returns the last set value for Routes or the empty value
// if not set.
func (opts PushOptions) Routes() []v1alpha1.RouteSpecFields {
	return opts.toConfig().Routes
}

// ServiceAccount returns the last set value for ServiceAccount or the empty value
// if not set.
func (opts PushOptions) ServiceAccount() string {
	return opts.toConfig().ServiceAccount
}

// SourceImage returns the last set value for SourceImage or the empty value
// if not set.
func (opts PushOptions) SourceImage() string {
	return opts.toConfig().SourceImage
}

// WithPushBuildpack creates an Option that sets skip the detect buildpack step and use the given name
func WithPushBuildpack(val string) PushOption {
	return func(cfg *pushConfig) {
		cfg.Buildpack = val
	}
}

// WithPushCPU creates an Option that sets app CPU request
func WithPushCPU(val *resource.Quantity) PushOption {
	return func(cfg *pushConfig) {
		cfg.CPU = val
	}
}

// WithPushContainerImage creates an Option that sets the container to deploy
func WithPushContainerImage(val string) PushOption {
	return func(cfg *pushConfig) {
		cfg.ContainerImage = val
	}
}

// WithPushContainerRegistry creates an Option that sets the container registry's URL
func WithPushContainerRegistry(val string) PushOption {
	return func(cfg *pushConfig) {
		cfg.ContainerRegistry = val
	}
}

// WithPushDefaultRouteDomain creates an Option that sets Domain for a defaultroute. Only used if a route doesn't already exist
func WithPushDefaultRouteDomain(val string) PushOption {
	return func(cfg *pushConfig) {
		cfg.DefaultRouteDomain = val
	}
}

// WithPushDiskQuota creates an Option that sets app disk storage quota
func WithPushDiskQuota(val *resource.Quantity) PushOption {
	return func(cfg *pushConfig) {
		cfg.DiskQuota = val
  }
}
  
// WithPushDefaultRouteDomain creates an Option that sets Domain for a defaultroute. Only used if a route doesn't already exist
func WithPushDefaultRouteDomain(val string) PushOption {
	return func(cfg *pushConfig) {
		cfg.DefaultRouteDomain = val
	}
}

// WithPushEnvironmentVariables creates an Option that sets set environment variables
func WithPushEnvironmentVariables(val map[string]string) PushOption {
	return func(cfg *pushConfig) {
		cfg.EnvironmentVariables = val
	}
}

// WithPushExactScale creates an Option that sets scale exactly to this number of instances
func WithPushExactScale(val *int) PushOption {
	return func(cfg *pushConfig) {
		cfg.ExactScale = val
	}
}

// WithPushGrpc creates an Option that sets setup the ports for the container to allow gRPC to work
func WithPushGrpc(val bool) PushOption {
	return func(cfg *pushConfig) {
		cfg.Grpc = val
	}
}

// WithPushHealthCheck creates an Option that sets the health check to use on the app
func WithPushHealthCheck(val *corev1.Probe) PushOption {
	return func(cfg *pushConfig) {
		cfg.HealthCheck = val
	}
}

// WithPushMaxScale creates an Option that sets the upper scale bound
func WithPushMaxScale(val *int) PushOption {
	return func(cfg *pushConfig) {
		cfg.MaxScale = val
	}
}

// WithPushMemory creates an Option that sets app memory request
func WithPushMemory(val *resource.Quantity) PushOption {
	return func(cfg *pushConfig) {
		cfg.Memory = val
	}
}

// WithPushMinScale creates an Option that sets the lower scale bound
func WithPushMinScale(val *int) PushOption {
	return func(cfg *pushConfig) {
		cfg.MinScale = val
	}
}

// WithPushNamespace creates an Option that sets the Kubernetes namespace to use
func WithPushNamespace(val string) PushOption {
	return func(cfg *pushConfig) {
		cfg.Namespace = val
	}
}

// WithPushNoStart creates an Option that sets setup the app without starting it
func WithPushNoStart(val bool) PushOption {
	return func(cfg *pushConfig) {
		cfg.NoStart = val
	}
}

// WithPushOutput creates an Option that sets the io.Writer to write output such as build logs
func WithPushOutput(val io.Writer) PushOption {
	return func(cfg *pushConfig) {
		cfg.Output = val
	}
}

// WithPushRandomRouteDomain creates an Option that sets Domain for a random route. Only used if a route doesn't already exist
func WithPushRandomRouteDomain(val string) PushOption {
	return func(cfg *pushConfig) {
		cfg.RandomRouteDomain = val
	}
}

// WithPushRoutes creates an Option that sets routes for the app
func WithPushRoutes(val []v1alpha1.RouteSpecFields) PushOption {
	return func(cfg *pushConfig) {
		cfg.Routes = val
	}
}

// WithPushServiceAccount creates an Option that sets the service account to authenticate with
func WithPushServiceAccount(val string) PushOption {
	return func(cfg *pushConfig) {
		cfg.ServiceAccount = val
	}
}

// WithPushSourceImage creates an Option that sets the source code as a container image
func WithPushSourceImage(val string) PushOption {
	return func(cfg *pushConfig) {
		cfg.SourceImage = val
	}
}

// PushOptionDefaults gets the default values for Push.
func PushOptionDefaults() PushOptions {
	return PushOptions{
		WithPushNamespace("default"),
		WithPushOutput(os.Stdout),
	}
}

type deployConfig struct {
	// Namespace is the Kubernetes namespace to use
	Namespace string
}

// DeployOption is a single option for configuring a deployConfig
type DeployOption func(*deployConfig)

// DeployOptions is a configuration set defining a deployConfig
type DeployOptions []DeployOption

// toConfig applies all the options to a new deployConfig and returns it.
func (opts DeployOptions) toConfig() deployConfig {
	cfg := deployConfig{}

	for _, v := range opts {
		v(&cfg)
	}

	return cfg
}

// Extend creates a new DeployOptions with the contents of other overriding
// the values set in this DeployOptions.
func (opts DeployOptions) Extend(other DeployOptions) DeployOptions {
	var out DeployOptions
	out = append(out, opts...)
	out = append(out, other...)
	return out
}

// Namespace returns the last set value for Namespace or the empty value
// if not set.
func (opts DeployOptions) Namespace() string {
	return opts.toConfig().Namespace
}

// WithDeployNamespace creates an Option that sets the Kubernetes namespace to use
func WithDeployNamespace(val string) DeployOption {
	return func(cfg *deployConfig) {
		cfg.Namespace = val
	}
}

// DeployOptionDefaults gets the default values for Deploy.
func DeployOptionDefaults() DeployOptions {
	return DeployOptions{
		WithDeployNamespace("default"),
	}
}<|MERGE_RESOLUTION|>--- conflicted
+++ resolved
@@ -17,30 +17,26 @@
 package apps
 
 import (
+	"io"
+	"os"
+
 	"github.com/google/kf/pkg/apis/kf/v1alpha1"
-	"io"
 	corev1 "k8s.io/api/core/v1"
 	"k8s.io/apimachinery/pkg/api/resource"
-	"os"
 )
 
 type pushConfig struct {
 	// Buildpack is skip the detect buildpack step and use the given name
 	Buildpack string
 	// CPU is app CPU request
+	CPU *resource.Quantity
+	// ContainerImage is the container to deploy
 	ContainerImage string
 	// ContainerRegistry is the container registry's URL
 	ContainerRegistry string
 	// DefaultRouteDomain is Domain for a defaultroute. Only used if a route doesn't already exist
-<<<<<<< HEAD
 	DefaultRouteDomain string
 	// DiskQuota is app disk storage quota
-=======
-  CPU *resource.Quantity
-	// ContainerImage is the container to deploy
-	DefaultRouteDomain string
-  // DiskQuota is app disk storage quota
->>>>>>> 2be394c0
 	DiskQuota *resource.Quantity
 	// EnvironmentVariables is set environment variables
 	EnvironmentVariables map[string]string
@@ -132,11 +128,6 @@
 // if not set.
 func (opts PushOptions) DiskQuota() *resource.Quantity {
 	return opts.toConfig().DiskQuota
-
-// DefaultRouteDomain returns the last set value for DefaultRouteDomain or the empty value
-// if not set.
-func (opts PushOptions) DefaultRouteDomain() string {
-	return opts.toConfig().DefaultRouteDomain
 }
 
 // EnvironmentVariables returns the last set value for EnvironmentVariables or the empty value
@@ -205,6 +196,12 @@
 	return opts.toConfig().RandomRouteDomain
 }
 
+// RandomRouteDomain returns the last set value for RandomRouteDomain or the empty value
+// if not set.
+func (opts PushOptions) RandomRouteDomain() string {
+	return opts.toConfig().RandomRouteDomain
+}
+
 // Routes returns the last set value for Routes or the empty value
 // if not set.
 func (opts PushOptions) Routes() []v1alpha1.RouteSpecFields {
@@ -262,13 +259,6 @@
 func WithPushDiskQuota(val *resource.Quantity) PushOption {
 	return func(cfg *pushConfig) {
 		cfg.DiskQuota = val
-  }
-}
-  
-// WithPushDefaultRouteDomain creates an Option that sets Domain for a defaultroute. Only used if a route doesn't already exist
-func WithPushDefaultRouteDomain(val string) PushOption {
-	return func(cfg *pushConfig) {
-		cfg.DefaultRouteDomain = val
 	}
 }
 

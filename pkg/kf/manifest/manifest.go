// Copyright 2019 Google LLC
//
// Licensed under the Apache License, Version 2.0 (the License);
// you may not use this file except in compliance with the License.
// You may obtain a copy of the License at
//
//     https://www.apache.org/licenses/LICENSE-2.0
//
// Unless required by applicable law or agreed to in writing, software
// distributed under the License is distributed on an AS IS BASIS,
// WITHOUT WARRANTIES OR CONDITIONS OF ANY KIND, either express or implied.
// See the License for the specific language governing permissions and
// limitations under the License.

package manifest

import (
	"errors"
	"fmt"
	"io"
	"io/ioutil"
	"os"
	"path/filepath"
	"strings"

	"github.com/google/kf/pkg/internal/envutil"
	"github.com/imdario/mergo"
	"gopkg.in/yaml.v2"
)

// Application is a configuration for a single 12-factor-app.
type Application struct {
	Name       string            `yaml:"name,omitempty"`
	Path       string            `yaml:"path,omitempty"`
	Buildpacks []string          `yaml:"buildpacks,omitempty"`
	Docker     AppDockerImage    `yaml:"docker,omitempty"`
	Env        map[string]string `yaml:"env,omitempty"`
	Services   []string          `yaml:"services,omitempty"`
	MinScale   *int              `yaml:"minScale,omitempty"`
	MaxScale   *int              `yaml:"maxScale,omitempty"`
<<<<<<< HEAD

	// HealthCheckTimeout holds the health check timeout.
	// Note the serialized field is just timeout.
	HealthCheckTimeout int `yaml:"timeout,omitempty"`

	// HealthCheckType holds the type of health check that will be performed to
	// determine if the app is alive. Either port or http, blank means port.
	HealthCheckType string `yaml:"health-check-type,omitempty"`

	// HealthCheckHTTPEndpoint holds the HTTP endpoint that will receive the
	// get requests to determine liveness if HealthCheckType is http.
	HealthCheckHTTPEndpoint string `yaml:"health-check-http-endpoint,omitempty"`
=======
	Routes     []Route           `yaml:"routes,omitempty"`
>>>>>>> 3d0d15a5
}

// AppDockerImage is the struct for docker configuration.
type AppDockerImage struct {
	Image string `yaml:"image,omitempty"`
}

// Route is a route name (including hostname, domain, and path) for an application.
type Route struct {
	Route string `yaml:"route,omitempty"`
}

// Manifest is an application's configuration.
type Manifest struct {
	Applications []Application `yaml:"applications"`
}

// NewFromFile creates a Manifest from a manifest file.
func NewFromFile(manifestFile string) (*Manifest, error) {
	reader, err := os.Open(manifestFile)
	if err != nil {
		return nil, err
	}
	return NewFromReader(reader)
}

// NewFromReader creates a Manifest from a reader.
func NewFromReader(reader io.Reader) (*Manifest, error) {
	bytes, err := ioutil.ReadAll(reader)
	if err != nil {
		return nil, err
	}

	// TODO: validate manifest
	m := Manifest{}
	if err = yaml.UnmarshalStrict(bytes, &m); err != nil {
		fmt.Fprintf(os.Stderr, "Warning: manifest file contains unsupported config: %v", err)
	} else if err = yaml.Unmarshal(bytes, &m); err != nil {
		return nil, err
	}

	return &m, nil
}

// New creates a Manifest for a single app.
func New(appName string) (*Manifest, error) {
	if appName == "" {
		return nil, errors.New("appName cannot be empty")
	}

	return &Manifest{
		Applications: []Application{
			{
				Name: appName,
			},
		},
	}, nil
}

// CheckForManifest will optionally return a Manifest given a directory.
func CheckForManifest(directory string) (*Manifest, error) {
	dirFile, err := os.Stat(directory)
	if err != nil {
		return nil, err
	}

	if !dirFile.IsDir() {
		return nil, fmt.Errorf("expected %s to be a directory", directory)
	}

	for _, fileName := range []string{"manifest.yml", "manifest.yaml"} {
		filePath := filepath.Join(directory, fileName)

		if _, err := os.Stat(filePath); err == nil {
			return NewFromFile(filePath)
		}
	}

	return nil, nil
}

// App returns an Application by name.
func (m Manifest) App(name string) (*Application, error) {
	for _, app := range m.Applications {
		if app.Name == name {
			return &app, nil
		}
	}

	return nil, fmt.Errorf("no app %s found in the Manifest", name)
}

// Override overrides values using corresponding non-empty values from overrides.
// Environment variables are extended with override taking priority.
func (app *Application) Override(overrides *Application) error {
	appEnv := envutil.MapToEnvVars(app.Env)
	overrideEnv := envutil.MapToEnvVars(overrides.Env)
	combined := append(appEnv, overrideEnv...)

	if err := mergo.Merge(app, overrides, mergo.WithOverride); err != nil {
		return err
	}

	if len(combined) > 0 {
		app.Env = envutil.EnvVarsToMap(envutil.DeduplicateEnvVars(combined))
	}

	return nil
}

// Buildpack joings toegether the buildpacks in order as a CSV to be compatible
// with buildpacks v3.
func (app *Application) Buildpack() string {
	return strings.Join(app.Buildpacks, ",")
}<|MERGE_RESOLUTION|>--- conflicted
+++ resolved
@@ -38,7 +38,7 @@
 	Services   []string          `yaml:"services,omitempty"`
 	MinScale   *int              `yaml:"minScale,omitempty"`
 	MaxScale   *int              `yaml:"maxScale,omitempty"`
-<<<<<<< HEAD
+	Routes     []Route           `yaml:"routes,omitempty"`
 
 	// HealthCheckTimeout holds the health check timeout.
 	// Note the serialized field is just timeout.
@@ -51,9 +51,6 @@
 	// HealthCheckHTTPEndpoint holds the HTTP endpoint that will receive the
 	// get requests to determine liveness if HealthCheckType is http.
 	HealthCheckHTTPEndpoint string `yaml:"health-check-http-endpoint,omitempty"`
-=======
-	Routes     []Route           `yaml:"routes,omitempty"`
->>>>>>> 3d0d15a5
 }
 
 // AppDockerImage is the struct for docker configuration.

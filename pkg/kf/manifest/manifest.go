--- conflicted
+++ resolved
@@ -30,20 +30,6 @@
 
 // Application is a configuration for a single 12-factor-app.
 type Application struct {
-<<<<<<< HEAD
-	Name       string            `json:"name,omitempty"`
-	Path       string            `json:"path,omitempty"`
-	Buildpacks []string          `json:"buildpacks,omitempty"`
-	Stack      string            `json:"stack,omitempty"`
-	Docker     AppDockerImage    `json:"docker,omitempty"`
-	Env        map[string]string `json:"env,omitempty"`
-	Services   []string          `json:"services,omitempty"`
-	DiskQuota  string            `json:"disk_quota,omitempty"`
-	Memory     string            `json:"memory,omitempty"`
-	CPU        string            `json:"cpu,omitempty"`
-	Instances  *int              `json:"instances,omitempty"`
-	Command    Command           `json:"command,omitempty"`
-=======
 	Name            string            `json:"name,omitempty"`
 	Path            string            `json:"path,omitempty"`
 	LegacyBuildpack string            `json:"buildpack,omitempty"`
@@ -56,7 +42,7 @@
 	Memory          string            `json:"memory,omitempty"`
 	CPU             string            `json:"cpu,omitempty"`
 	Instances       *int              `json:"instances,omitempty"`
->>>>>>> 99de5d66
+	Command         Command           `json:"command,omitempty"`
 
 	// TODO(#95): These aren't CF proper. How do we expose these in the
 	// manifest?

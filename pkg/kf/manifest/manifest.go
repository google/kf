--- conflicted
+++ resolved
@@ -30,19 +30,6 @@
 
 // Application is a configuration for a single 12-factor-app.
 type Application struct {
-<<<<<<< HEAD
-	Name     string            `yaml:"name,omitempty"`
-	Path     string            `yaml:"path,omitempty"`
-	Env      map[string]string `yaml:"env,omitempty"`
-	MinScale *int              `yaml:"minScale,omitempty"`
-	MaxScale *int              `yaml:"maxScale,omitempty"`
-	Routes   []Route           `yaml:"routes,omitempty"`
-}
-
-// Route is a route name (including hostname, domain, and path) for an application.
-type Route struct {
-	Route string `yaml:"route,omitempty"`
-=======
 	Name       string            `yaml:"name,omitempty"`
 	Path       string            `yaml:"path,omitempty"`
 	Buildpacks []string          `yaml:"buildpacks,omitempty"`
@@ -50,12 +37,17 @@
 	Env        map[string]string `yaml:"env,omitempty"`
 	MinScale   *int              `yaml:"minScale,omitempty"`
 	MaxScale   *int              `yaml:"maxScale,omitempty"`
+	Routes     []Route           `yaml:"routes,omitempty"`
 }
 
 // AppDockerImage is the struct for docker configuration.
 type AppDockerImage struct {
 	Image string `yaml:"image,omitempty"`
->>>>>>> 5e1bbc26
+}
+
+// Route is a route name (including hostname, domain, and path) for an application.
+type Route struct {
+	Route string `yaml:"route,omitempty"`
 }
 
 // Manifest is an application's configuration.
